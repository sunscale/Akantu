--- conflicted
+++ resolved
@@ -21,12 +21,11 @@
   PACKAGE IGFEM
   )
 
-<<<<<<< HEAD
+
 add_akantu_test(test_solid_mechanics_model_igfem "test_solid_mechanics_model_igfem")
-=======
+
 register_test(test_generation_igfem_mesh_from_sphere
   SOURCES test_generation_igfem_mesh_from_sphere.cc
   FILES_TO_COPY test_geometry_triangle.msh
   PACKAGE CGAL IGFEM
   )
->>>>>>> 4b694cd2
