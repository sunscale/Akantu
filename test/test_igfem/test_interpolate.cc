/**
 * @file   test_interpolate.cc
 *
 * @author Aurelia Isabel Cuba Ramos <aurelia.cubaramos@epfl.ch>
 *
 *
 * @brief  test the interpolation function of the igfem elements
 *
 * @section LICENSE
 *
 * Copyright (©) 2010-2012, 2014 EPFL (Ecole Polytechnique Fédérale de Lausanne)
 * Laboratory (LSMS - Laboratoire de Simulation en Mécanique des Solides)
 *
 */

/* -------------------------------------------------------------------------- */
#include "aka_common.hh"
#include "shape_igfem.hh"
#include "integrator_gauss_igfem.hh"
#include "fe_engine.hh"
#include "mesh.hh"
#include "mesh_io.hh"
#include "mesh_io_msh.hh"
#include "dumper_paraview.hh"
#include "dumper_nodal_field.hh" 
/* -------------------------------------------------------------------------- */
#include <cstdlib>
#include <fstream>
#include <iostream>
/* -------------------------------------------------------------------------- */
using namespace akantu;

int main(int argc, char *argv[]) {
  initialize(argc, argv);

  const ElementType type_igfem = _igfem_triangle_5;
  const ElementType type_regular = _triangle_3;
  ///  debug::setDebugLevel(dblTest);
  UInt dim = ElementClass<type_igfem>::getSpatialDimension();

  // create a mesh that containes one IGFEM triangle 4
  UInt nb_elements_igfem = 1;
  UInt nb_elements_regular = 1;
  UInt nb_nodes = 5;
  Mesh mesh(dim);
  std::cout << "Generating mesh..." << std::endl;
  Array<Real> & nodes = const_cast<Array<Real> &>(mesh.getNodes());
  nodes.resize(nb_nodes);
  mesh.addConnectivityType(type_regular);
  mesh.addConnectivityType(type_igfem);
  Array<UInt> & connectivity_igfem = const_cast<Array<UInt> &>(mesh.getConnectivity(type_igfem));
  connectivity_igfem.resize(nb_elements_igfem);
  Array<UInt> & connectivity_regular = const_cast<Array<UInt> &>(mesh.getConnectivity(type_regular));
  connectivity_regular.resize(nb_elements_regular);
  // set the nodal coordinates
  nodes.storage()[0] = 0.;
  nodes.storage()[1] = 0.;
  nodes.storage()[2] = 1.;
  nodes.storage()[3] = 0.;
  nodes.storage()[4] = 0.;
  nodes.storage()[5] = 1.;
  nodes.storage()[6] = 0.5;
  nodes.storage()[7] = 0.;
  nodes.storage()[8] = 0.5;
  nodes.storage()[9] = 0.5;
  nodes.storage()[10] = -1.;
  nodes.storage()[11] = 0.;
  // set the element connectivity 
  // first element
  connectivity_igfem[0] = 1;
  connectivity_igfem[1] = 2;
  connectivity_igfem[2] = 0;
  connectivity_igfem[3] = 4;
  connectivity_igfem[4] = 3;
  // second element
  connectivity_regular[0] = 0;
  connectivity_regular[1] = 2;
  connectivity_regular[2] = 5;

  // FEEngine *fem = new FEEngineTemplate<IntegratorGauss,ShapeLagrange,_ek_igfem>(mesh, dim, "my_fem");

  // std::stringstream outfilename; outfilename << "out_" << type_igfem << ".txt";
  // std::ofstream my_file(outfilename.str().c_str());

  // fem->initShapeFunctions();

  // std::cout << *fem << std::endl;

  // Array<Real> const_val(fem->getMesh().getNbNodes(), 2, "const_val");
 
  // UInt nb_quadrature_points = fem->getNbQuadraturePoints(type_igfem) * nb_elements_igfem;

  // Array<Real> val_on_quad(nb_quadrature_points, 2, "val_on_quad");

  // for (UInt i = 0; i < const_val.getSize(); ++i) {
  //   const_val.storage()[i * 2 + 0] = 1.;
  //   const_val.storage()[i * 2 + 1] = 2.;
  // }
  // const_val.storage()[0] = 1.;
  // const_val.storage()[1] = 2.;
  // const_val.storage()[2] = 1.;
  // const_val.storage()[3] = 2.;
  // const_val.storage()[4] = 1.;
  // const_val.storage()[5] = 2.;
  // const_val.storage()[6] = 0.;
  // const_val.storage()[7] = 0.;
  // const_val.storage()[8] = 0.;
  // const_val.storage()[9] = 0.;
  // const_val.storage()[10] = 0.;
  // const_val.storage()[11] = 0.;
  // fem->interpolateOnQuadraturePoints(const_val, val_on_quad, 2, type_igfem);

  // my_file << const_val << std::endl;
  // my_file << val_on_quad << std::endl;

  //  DumperParaview dumper_regular("mesh");
  DumperParaview dumper_igfem("mesh_igfem");
  dumper_igfem.registerMesh(mesh, dim, _not_ghost, _ek_igfem);
<<<<<<< HEAD
  // dumper_igfem.registerMesh(mesh, dim, _not_ghost, _ek_regular);
  //  dumper_igfem.registerField("displacement", new dumper::NodalField<Real,false>(const_val, 0, 0));
=======
  DumperParaview dumper_regular("mesh_regular");
  dumper_regular.registerMesh(mesh, dim, _not_ghost, _ek_regular);

>>>>>>> 4b694cd2
  //  dumper_regular.registerField("displacement", new dumper::NodalField<Real,false>(const_val, 0, 0));

  dumper_igfem.dump();
  dumper_regular.dump();
  //  dumper_regular.dump();
  // // interpolate coordinates
  // Array<Real> coord_on_quad(nb_quadrature_points, mesh.getSpatialDimension(), "coord_on_quad");

  // fem->interpolateOnQuadraturePoints(mesh.getNodes(),
  // 				     coord_on_quad,
  // 				     mesh.getSpatialDimension(),
  // 				     type);
  // my_file << mesh.getNodes() << std::endl;
  // my_file << coord_on_quad << std::endl;

  //  delete fem;

  finalize();
  return EXIT_SUCCESS;
}<|MERGE_RESOLUTION|>--- conflicted
+++ resolved
@@ -116,14 +116,11 @@
   //  DumperParaview dumper_regular("mesh");
   DumperParaview dumper_igfem("mesh_igfem");
   dumper_igfem.registerMesh(mesh, dim, _not_ghost, _ek_igfem);
-<<<<<<< HEAD
-  // dumper_igfem.registerMesh(mesh, dim, _not_ghost, _ek_regular);
-  //  dumper_igfem.registerField("displacement", new dumper::NodalField<Real,false>(const_val, 0, 0));
-=======
+
   DumperParaview dumper_regular("mesh_regular");
   dumper_regular.registerMesh(mesh, dim, _not_ghost, _ek_regular);
 
->>>>>>> 4b694cd2
+
   //  dumper_regular.registerField("displacement", new dumper::NodalField<Real,false>(const_val, 0, 0));
 
   dumper_igfem.dump();
