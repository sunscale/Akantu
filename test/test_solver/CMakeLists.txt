#===============================================================================
# @file   CMakeLists.txt
#
# @author Guillaume Anciaux <guillaume.anciaux@epfl.ch>
# @author Nicolas Richart <nicolas.richart@epfl.ch>
#
# @date creation: Mon Dec 13 2010
# @date last modification: Tue Nov 06 2012
#
# @brief  configuration for solver tests
#
# @section LICENSE
#
# Copyright (©) 2014 EPFL (Ecole Polytechnique Fédérale de Lausanne)
# Laboratory (LSMS - Laboratoire de Simulation en Mécanique des Solides)
#
# Akantu is free  software: you can redistribute it and/or  modify it under the
# terms  of the  GNU Lesser  General Public  License as  published by  the Free
# Software Foundation, either version 3 of the License, or (at your option) any
# later version.
#
# Akantu is  distributed in the  hope that it  will be useful, but  WITHOUT ANY
# WARRANTY; without even the implied warranty of MERCHANTABILITY or FITNESS FOR
# A  PARTICULAR PURPOSE. See  the GNU  Lesser General  Public License  for more
# details.
#
# You should  have received  a copy  of the GNU  Lesser General  Public License
# along with Akantu. If not, see <http://www.gnu.org/licenses/>.
#
# @section DESCRIPTION
#
#===============================================================================

add_mesh(test_solver_mesh triangle.geo 2 1)

register_test(test_sparse_matrix_profile
  SOURCES test_sparse_matrix_profile.cc
  DEPENDENCIES test_solver_mesh
  PACKAGE implicit
  )

register_test(test_sparse_matrix_assemble
  SOURCES test_sparse_matrix_assemble.cc
  DEPENDENCIES test_solver_mesh
  PACKAGE implicit
  )

register_test(test_sparse_matrix_product
  SOURCES test_sparse_matrix_product.cc
  FILES_TO_COPY bar.msh
  PACKAGE implicit
  )

register_test(test_petsc_matrix_profile
  SOURCES test_petsc_matrix_profile.cc
  DEPENDENCIES test_solver_mesh
<<<<<<< HEAD
  )

register_test(test_petsc_matrix_apply_boundary
  SOURCES test_petsc_matrix_apply_boundary.cc
  DEPENDENCIES test_solver_mesh
  )

register_test(test_solver_petsc
  SOURCES test_solver_petsc.cc
  DEPENDENCIES profile.mtx
=======
  PACKAGE petsc
>>>>>>> d6f12ac4
  )<|MERGE_RESOLUTION|>--- conflicted
+++ resolved
@@ -54,18 +54,17 @@
 register_test(test_petsc_matrix_profile
   SOURCES test_petsc_matrix_profile.cc
   DEPENDENCIES test_solver_mesh
-<<<<<<< HEAD
+  PACKAGE petsc
   )
 
 register_test(test_petsc_matrix_apply_boundary
   SOURCES test_petsc_matrix_apply_boundary.cc
   DEPENDENCIES test_solver_mesh
+  PACKAGE petsc
   )
 
 register_test(test_solver_petsc
   SOURCES test_solver_petsc.cc
   DEPENDENCIES profile.mtx
-=======
   PACKAGE petsc
->>>>>>> d6f12ac4
   )