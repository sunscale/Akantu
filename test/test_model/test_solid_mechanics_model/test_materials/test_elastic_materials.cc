--- conflicted
+++ resolved
@@ -399,65 +399,8 @@
 }
 
 /* -------------------------------------------------------------------------- */
-<<<<<<< HEAD
 template <>
 void FriendMaterial<MaterialElasticOrthotropic<3>>::testComputeStress() {
-=======
-template <> void FriendMaterial<MaterialElasticOrthotropic<2>>::testPushWaveSpeed() {
-
-  // Note: for this test material and canonical basis coincide
-  Vector<Real> n1 = {1, 0};
-  Vector<Real> n2 = {0, 1};
-  Real E1 = 1.;
-  Real E2 = 2.;
-  Real nu12 = 0.1;
-  Real G12 = 2.;
-  Real rho = 2.5;
-
-  setParamNoUpdate("n1", n1);
-  setParamNoUpdate("n2", n2);
-  setParamNoUpdate("E1", E1);
-  setParamNoUpdate("E2", E2);
-  setParamNoUpdate("nu12", nu12);
-  setParamNoUpdate("G12", G12);
-  setParamNoUpdate("rho", rho);
-
-  // set internal Cijkl matrix expressed in the canonical frame of reference
-  this->updateInternalParameters();
-
-// construction of Cijkl engineering tensor in the *material* frame of reference
-// ref: http://solidmechanics.org/Text/Chapter3_2/Chapter3_2.php#Sect3_2_13
-  Real nu21 = nu12*E2/E1;
-  Real gamma = 1 / ( 1 - nu12*nu21 );
-
-  Matrix<Real> C_expected(3,3);
-  C_expected(0,0) = gamma * E1 ;
-  C_expected(1,1) = gamma * E2 ;
-  C_expected(2,2) = G12;
-
-  C_expected(1,0) = C_expected(0,1) = gamma * E1 * nu21;
-
-  Vector<Real> eig_expected(3);
-  C_expected.eig(eig_expected);
-
-  auto celerity_expected = std::sqrt(eig_expected(0)/rho);
-
-  auto celerity = this->getCelerity(Element());
-
-  ASSERT_NEAR(celerity_expected, celerity, 1e-14);
-}
-
-/* -------------------------------------------------------------------------- */
-template <> void FriendMaterial<MaterialElasticOrthotropic<2>>::testShearWaveSpeed() {
-
-  AKANTU_DEBUG_WARNING("WARNING: Shear wave speed for 2D orthotropic materials is not present in akantu."
-                       "Celerity is used instead to get the stable time step (see testPushWaveSpeed).");
-  ASSERT_NEAR(0, 0, 1e-14);
-}
-
-/* -------------------------------------------------------------------------- */
-template <> void FriendMaterial<MaterialElasticOrthotropic<3>>::testComputeStress() {
->>>>>>> 53f7509b
   UInt Dim = 3;
   Real E1 = 1.;
   Real E2 = 2.;
@@ -639,86 +582,8 @@
 }
 
 /* -------------------------------------------------------------------------- */
-<<<<<<< HEAD
 template <>
 void FriendMaterial<MaterialElasticLinearAnisotropic<2>>::testComputeStress() {
-=======
-template <> void FriendMaterial<MaterialElasticOrthotropic<3>>::testPushWaveSpeed() {
-
-  // Note: for this test material and canonical basis coincide
-  UInt Dim = 3;
-  Vector<Real> n1 = {1, 0, 0};
-  Vector<Real> n2 = {0, 1, 0};
-  Vector<Real> n3 = {0, 0, 1};
-  Real E1 = 1.;
-  Real E2 = 2.;
-  Real E3 = 3.;
-  Real nu12 = 0.1;
-  Real nu13 = 0.2;
-  Real nu23 = 0.3;
-  Real G12 = 2.;
-  Real G13 = 3.;
-  Real G23 = 1.;
-  Real rho = 2.3;
-
-  setParamNoUpdate("n1", n1);
-  setParamNoUpdate("n2", n2);
-  setParamNoUpdate("n3", n3);
-  setParamNoUpdate("E1", E1);
-  setParamNoUpdate("E2", E2);
-  setParamNoUpdate("E3", E3);
-  setParamNoUpdate("nu12", nu12);
-  setParamNoUpdate("nu13", nu13);
-  setParamNoUpdate("nu23", nu23);
-  setParamNoUpdate("G12", G12);
-  setParamNoUpdate("G13", G13);
-  setParamNoUpdate("G23", G23);
-  setParamNoUpdate("rho", rho);
-
-  // set internal Cijkl matrix expressed in the canonical frame of reference
-  this->updateInternalParameters();
-
-// construction of Cijkl engineering tensor in the *material* frame of reference
-// ref: http://solidmechanics.org/Text/Chapter3_2/Chapter3_2.php#Sect3_2_13
-  Real nu21 = nu12*E2/E1;
-  Real nu31 = nu13*E3/E1;
-  Real nu32 = nu23*E3/E2;
-  Real gamma = 1 / ( 1 - nu12*nu21 - nu23*nu32 - nu31*nu13 - 2*nu21*nu32*nu13 );
-
-  Matrix<Real> C_expected(2*Dim,2*Dim,0);
-  C_expected(0,0) = gamma * E1 * ( 1-nu23*nu32 );
-  C_expected(1,1) = gamma * E2 * ( 1-nu13*nu31 );
-  C_expected(2,2) = gamma * E3 * ( 1-nu12*nu21 );
-
-  C_expected(1,0) = C_expected(0,1) = gamma * E1 * ( nu21 + nu31*nu23 );
-  C_expected(2,0) = C_expected(0,2) = gamma * E1 * ( nu31 + nu21*nu32 );
-  C_expected(2,1) = C_expected(1,2) = gamma * E2 * ( nu32 + nu12*nu31 );
-
-  C_expected(3,3) = G23;
-  C_expected(4,4) = G13;
-  C_expected(5,5) = G12;
-
-  Vector<Real> eig_expected(6);
-  C_expected.eig(eig_expected);
-
-  auto celerity_expected = std::sqrt(eig_expected(0)/rho);
-
-  auto celerity = this->getCelerity(Element());
-
-  ASSERT_NEAR(celerity_expected, celerity, 1e-14);
-}
-
-/* -------------------------------------------------------------------------- */
-template <> void FriendMaterial<MaterialElasticOrthotropic<3>>::testShearWaveSpeed() {
-
-  AKANTU_DEBUG_WARNING("WARNING: Shear wave speed for 3D orthotropic materials is not present in akantu."
-                       "Celerity is used instead to get the stable time step (see testPushWaveSpeed).");
-  ASSERT_NEAR(0, 0, 1e-14);
-}
-
-/* -------------------------------------------------------------------------- */
-template <> void FriendMaterial<MaterialElasticLinearAnisotropic<2>>::testComputeStress() {
->>>>>>> 53f7509b
   UInt Dim = 2;
   Matrix<Real> C = {
       {1.0, 0.3, 0.4}, {0.3, 2.0, 0.1}, {0.4, 0.1, 1.5},
@@ -826,53 +691,8 @@
 }
 
 /* -------------------------------------------------------------------------- */
-<<<<<<< HEAD
 template <>
 void FriendMaterial<MaterialElasticLinearAnisotropic<3>>::testComputeStress() {
-=======
-template <> void FriendMaterial<MaterialElasticLinearAnisotropic<2>>::testPushWaveSpeed() {
-
-  // Note: for this test material and canonical basis coincide
-  Matrix<Real> C = {
-    {1.0, 0.3, 0.4},
-    {0.3, 2.0, 0.1},
-    {0.4, 0.1, 1.5},
-  };
-
-  Real rho = 2.7;
-
-  setParamNoUpdate("C11", C(0,0));
-  setParamNoUpdate("C12", C(0,1));
-  setParamNoUpdate("C13", C(0,2));
-  setParamNoUpdate("C22", C(1,1));
-  setParamNoUpdate("C23", C(1,2));
-  setParamNoUpdate("C33", C(2,2));
-  setParamNoUpdate("rho", rho);
-
-// set internal Cijkl matrix expressed in the canonical frame of reference
-  this->updateInternalParameters();
-
-  Vector<Real> eig_expected(3);
-  C.eig(eig_expected);
-
-  auto celerity_expected = std::sqrt(eig_expected(0)/rho);
-
-  auto celerity = this->getCelerity(Element());
-
-  ASSERT_NEAR(celerity_expected, celerity, 1e-14);
-}
-
-/* -------------------------------------------------------------------------- */
-template <> void FriendMaterial<MaterialElasticLinearAnisotropic<2>>::testShearWaveSpeed() {
-
-  AKANTU_DEBUG_WARNING("WARNING: Shear wave speed for 2D anisotropic materials is not present in akantu."
-                       "Celerity is used instead to get the stable time step (see testPushWaveSpeed).");
-  ASSERT_NEAR(0, 0, 1e-14);
-}
-
-/* -------------------------------------------------------------------------- */
-template <> void FriendMaterial<MaterialElasticLinearAnisotropic<3>>::testComputeStress() {
->>>>>>> 53f7509b
   UInt Dim = 3;
   Matrix<Real> C = {
       {1.0, 0.3, 0.4, 0.3, 0.2, 0.1}, {0.3, 2.0, 0.1, 0.2, 0.3, 0.2},
@@ -1022,7 +842,7 @@
 }
 
 /* -------------------------------------------------------------------------- */
-template <> void FriendMaterial<MaterialElasticLinearAnisotropic<3>>::testPushWaveSpeed() {
+template <> void FriendMaterial<MaterialElasticLinearAnisotropic<3>>::testCelerity() {
 
   // Note: for this test material and canonical basis coincide
   Matrix<Real> C = {
@@ -1072,14 +892,7 @@
 }
 
 /* -------------------------------------------------------------------------- */
-template <> void FriendMaterial<MaterialElasticLinearAnisotropic<3>>::testShearWaveSpeed() {
-
-  AKANTU_DEBUG_WARNING("WARNING: Shear wave speed for 3D anisotropic materials is not present in akantu."
-                       "Celerity is used instead to get the stable time step (see testPushWaveSpeed).");
-  ASSERT_NEAR(0, 0, 1e-14);
-}
-
-/* -------------------------------------------------------------------------- */
+
 namespace {
 
 template <typename T>
