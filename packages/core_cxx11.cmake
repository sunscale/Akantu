--- conflicted
+++ resolved
@@ -28,48 +28,10 @@
 #
 #===============================================================================
 
-<<<<<<< HEAD
-include(CheckCXXCompilerFlag)
-check_cxx_compiler_flag (-std=c++0x HAVE_CPP_0X)
-
-package_declare_sources(core_cxx11
-  common/aka_point.hh
-  common/aka_ball.cc
-  common/aka_ci_string.hh
-  common/aka_plane.hh
-  common/aka_polytope.hh
-  common/aka_ball.hh
-  common/aka_timer.hh
-  common/aka_tree.hh
-  common/aka_bounding_box.hh
-  common/aka_bounding_box.cc
-  common/aka_geometry.hh
-  common/aka_geometry.cc
-  model/solid_mechanics/solid_mechanics_model_element.hh
-  )
-
-
-if(HAVE_CPP_0X)
-  set(_cpp_11_flag "-std=c++0x")
-else()
-  check_cxx_compiler_flag (-std=c++11 HAVE_CPP_11)
-  if(HAVE_CPP_11)
-    set(_cpp_11_flag "-std=c++11")
-  else()
-    set(_cpp_11_flag)
-  endif()
-endif()
-
-if(_cpp_11_flag)
-  package_declare(core_cxx11 ADVANCED
-    DESCRIPTION "C++ 11 additions for Akantu core" DEFAULT ON
-    COMPILE_FLAGS "${_cpp_11_flag}")
-=======
 if(AKANTU_CXX11_FLAGS)
   package_declare(core_cxx11 ADVANCED
     DESCRIPTION "C++ 11 additions for Akantu core" DEFAULT ON
     COMPILE_FLAGS CXX "${AKANTU_CXX11_FLAGS}")
->>>>>>> ad6888dd
 
   if(CMAKE_CXX_COMPILER_ID STREQUAL "GNU")
     if(CMAKE_CXX_COMPILER_VERSION VERSION_LESS "4.6")
@@ -81,11 +43,7 @@
     DESCRIPTION "C++ 11 additions for Akantu core"
     DEFAULT OFF
     NOT_OPTIONAL
-<<<<<<< HEAD
-    COMPILE_FLAGS "")
-=======
     )
->>>>>>> ad6888dd
 endif()
 
 package_declare_documentation(core_cxx11
