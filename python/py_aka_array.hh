/* -------------------------------------------------------------------------- */
#include "aka_array.hh"
/* -------------------------------------------------------------------------- */
#include <pybind11/numpy.h>
#include <pybind11/pybind11.h>
/* -------------------------------------------------------------------------- */

namespace py = pybind11;
namespace _aka = akantu;

namespace akantu {
namespace detail {
  template <class T> struct is_array_type : public std::false_type {};
  template <class T> struct is_array_type<Vector<T>> : public std::true_type {};
  template <class T> struct is_array_type<Matrix<T>> : public std::true_type {};
  template <class T> struct is_array_type<Array<T>> : public std::true_type {};

  /* ------------------------------------------------------------------------ */
  template <typename T> class ArrayProxy : public Array<T> {
  protected:
    // deallocate the memory
    void deallocate() override final {}

    // allocate the memory
    void allocate(UInt /*size*/, UInt /*nb_component*/) override final {}

    // allocate and initialize the memory
    void allocate(UInt /*size*/, UInt /*nb_component*/,
                  const T & /*value*/) override final {}

  public:
    ArrayProxy(T * data, UInt size, UInt nb_component) {
      std::cout << "data is " << data << std::endl;
      this->values = data;
      std::cout << "creating ArrayProxy" << this->values << std::endl; 
      this->size_ = size;
      this->nb_component = nb_component;
    }

    ArrayProxy(const Array<T> & src) {
      this->values = src.storage();
<<<<<<< HEAD
      std::cout << "creating ArrayProxy" << this->values << std::endl; 
=======
      std::cout << "copied data is " << this->values << std::endl;
>>>>>>> baac59a3
      this->size_ = src.size();
      this->nb_component = src.getNbComponent();
    }

    ~ArrayProxy() {
      std::cout << "delete ArrayProxy" << this->values << std::endl; 
      this->values = nullptr;
    }

    void resize(UInt /*size*/, const T & /*val */) override final {
      AKANTU_EXCEPTION("cannot resize a temporary array");
    }

    void resize(UInt /*new_size*/) override final {
      AKANTU_EXCEPTION("cannot resize a temporary array");
    }

    void reserve(UInt /*size*/, UInt /*new_size*/) override final {
      AKANTU_EXCEPTION("cannot resize a temporary array");
    }
  };

  /* ------------------------------------------------------------------------ */
  template <typename T> struct ProxyType {};
  template <typename T> struct ProxyType<Vector<T>> { using type = Vector<T>; };
  template <typename T> struct ProxyType<Matrix<T>> { using type = Matrix<T>; };
  template <typename T> struct ProxyType<Array<T>> {
    using type = ArrayProxy<T>;
  };
  template <typename array> using ProxyType_t = typename ProxyType<array>::type;
} // namespace detail
} // namespace akantu

namespace pybind11 {
namespace detail {

  template <typename T> struct AkaArrayType {
    using type =
        array_t<typename T::value_type, array::c_style | array::forcecast>;
  };

  template <typename T> struct AkaArrayType<_aka::Vector<T>> {
    using type = array_t<T, array::f_style | array::forcecast>;
  };
  template <typename T> struct AkaArrayType<_aka::Matrix<T>> {
    using type = array_t<T, array::f_style | array::forcecast>;
  };

  template <typename U> using array_type_t = typename AkaArrayType<U>::type;

  /* ------------------------------------------------------------------------ */


  template <typename T>
  decltype(auto) create_proxy(array_type_t<_aka::Vector<T>> & ref, const _aka::Vector<T> *) {
    return std::make_unique<_aka::detail::ProxyType_t<_aka::Vector<T>>>(
        ref.mutable_data(), ref.shape(0));
  }

  template <typename T>
  decltype(auto) create_proxy(array_type_t<_aka::Matrix<T>> & ref, const _aka::Matrix<T> *) {
    return std::make_unique<_aka::detail::ProxyType_t<_aka::Matrix<T>>>(
        ref.mutable_data(), ref.shape(0), ref.shape(1));
  }

  template <typename T>
  decltype(auto) create_proxy(array_type_t<_aka::Array<T>> & ref, const _aka::Array<T> *) {
    return std::make_unique<_aka::detail::ProxyType_t<_aka::Array<T>>>(
        ref.mutable_data(), ref.shape(0), ref.shape(1));
  }

  /* ------------------------------------------------------------------------ */
  template <typename T>
  py::handle aka_array_cast(const _aka::Array<T> & src,
                            py::handle base = handle(), bool writeable = true) {
    array a;
    a = array_type_t<_aka::Array<T>>({src.size(), src.getNbComponent()},
                                     src.storage(), base);

    if (not writeable)
      array_proxy(a.ptr())->flags &= ~detail::npy_api::NPY_ARRAY_WRITEABLE_;

    return a.release();
  }

  template <typename T>
  py::handle aka_array_cast(const _aka::Vector<T> & src,
                            py::handle base = handle(), bool writeable = true) {
    array a;
    a = array_type_t<_aka::Vector<T>>({src.size()}, src.storage(), base);

    if (not writeable)
      array_proxy(a.ptr())->flags &= ~detail::npy_api::NPY_ARRAY_WRITEABLE_;

    return a.release();
  }

  template <typename T>
  py::handle aka_array_cast(const _aka::Matrix<T> & src,
                            py::handle base = handle(), bool writeable = true) {
    array a;
    a = array_type_t<_aka::Matrix<T>>({src.size(0), src.size(1)}, src.storage(),
                                      base);

    if (not writeable)
      array_proxy(a.ptr())->flags &= ~detail::npy_api::NPY_ARRAY_WRITEABLE_;

    return a.release();
  }

  /* ------------------------------------------------------------------------ */
  template <typename AkaArrayType>
  class [[gnu::visibility("default")]] type_caster<
      AkaArrayType,
      std::enable_if_t<_aka::detail::is_array_type<AkaArrayType>::value>> {
  protected:
    using T = typename AkaArrayType::value_type;
    using type = AkaArrayType;
    using proxy_type = _aka::detail::ProxyType_t<AkaArrayType>;
    using array_type = array_type_t<AkaArrayType>;

    std::unique_ptr<proxy_type> array_proxy;
    array_type_t<AkaArrayType> copy_or_ref;

  public:
#if PYBIND11_VERSION_MAJOR >= 2 && PYBIND11_VERSION_MINOR >= 3
    static constexpr auto name = _("AkaArray");
    operator type &&() && { return std::move(*array_proxy); }
    template <typename T_>
    using cast_op_type = pybind11::detail::movable_cast_op_type<T_>;
#else
    static PYBIND11_DESCR name() { return type_descr(_("AkaArray")); };
    template <typename _T>
    using cast_op_type = pybind11::detail::cast_op_type<_T>;
#endif
    operator type *() { return array_proxy.get(); }
    operator type &() { return *array_proxy; }

    /**
     * Conversion part 1 (Python->C++)
     */
    bool load(handle src, bool convert) {
      bool need_copy = not isinstance<array_type>(src);

      auto && fits = [&](auto && aref) {
        auto && dims = aref.ndim();
        if (dims < 1 || dims > 2)
          return false;

        return true;
      };

      if (not need_copy) {
        // We don't need a converting copy, but we also need to check whether
        // the strides are compatible with the Ref's stride requirements
        auto aref = py::cast<array_type>(src);

        std::cout << "yopyop" << aref.data() << std::endl;
        if (not fits(aref)) {
          return false;
        }
        copy_or_ref = std::move(aref);
      } else {
        std::cout << "need copy" << std::endl;
        if (not convert) {
          return false;
        }

        auto copy = array_type::ensure(src);
        if (not copy) {
          return false;
        }

        if (not fits(copy)) {
          return false;
        }
        copy_or_ref = std::move(array_type::ensure(src));
        loader_life_support::add_patient(copy_or_ref);
      }

      AkaArrayType* dispatch = nullptr; // cannot detect T from the expression
      array_proxy = create_proxy(copy_or_ref, dispatch);
      return true;
    }

    /**
     * Conversion part 2 (C++ -> Python)
     */
    static handle cast(const type & src, return_value_policy policy,
                       handle parent) {
      switch (policy) {
      case return_value_policy::copy:
        return aka_array_cast<T>(src);
      case return_value_policy::reference_internal:
        return aka_array_cast<T>(src, parent);
      case return_value_policy::reference:
      case return_value_policy::automatic:
      case return_value_policy::automatic_reference:
        return aka_array_cast<T>(src, none());
      default:
        pybind11_fail("Invalid return_value_policy for ArrayProxy type");
      }
    }
  };
} // namespace detail
} // namespace pybind11<|MERGE_RESOLUTION|>--- conflicted
+++ resolved
@@ -39,11 +39,7 @@
 
     ArrayProxy(const Array<T> & src) {
       this->values = src.storage();
-<<<<<<< HEAD
-      std::cout << "creating ArrayProxy" << this->values << std::endl; 
-=======
       std::cout << "copied data is " << this->values << std::endl;
->>>>>>> baac59a3
       this->size_ = src.size();
       this->nb_component = src.getNbComponent();
     }
