#===============================================================================
# @file   AkantuMacros.cmake
#
# @author Guillaume Anciaux <guillaume.anciaux@epfl.ch>
# @author Nicolas Richart <nicolas.richart@epfl.ch>
#
# @date creation: Fri Oct 22 2010
# @date last modification: Tue Jan 19 2016
#
# @brief  Set of macros used by akantu cmake files
#
# @section LICENSE
#
# Copyright (©)  2010-2012, 2014,  2015 EPFL  (Ecole Polytechnique  Fédérale de
# Lausanne)  Laboratory (LSMS  -  Laboratoire de  Simulation  en Mécanique  des
# Solides)
#
# Akantu is free  software: you can redistribute it and/or  modify it under the
# terms  of the  GNU Lesser  General Public  License as  published by  the Free
# Software Foundation, either version 3 of the License, or (at your option) any
# later version.
#
# Akantu is  distributed in the  hope that it  will be useful, but  WITHOUT ANY
# WARRANTY; without even the implied warranty of MERCHANTABILITY or FITNESS FOR
# A  PARTICULAR PURPOSE. See  the GNU  Lesser General  Public License  for more
# details.
#
# You should  have received  a copy  of the GNU  Lesser General  Public License
# along with Akantu. If not, see <http://www.gnu.org/licenses/>.
#
#===============================================================================

#===============================================================================
function(set_third_party_shared_libirary_name _var _lib)
  set(${_var}
    ${PROJECT_BINARY_DIR}/third-party/lib/${CMAKE_SHARED_LIBRARY_PREFIX}${_lib}${CMAKE_SHARED_LIBRARY_SUFFIX}
    CACHE FILEPATH "" FORCE)
endfunction()

# ==============================================================================
function(get_target_list_of_associated_files tgt files)
  if(TARGET ${tgt})
    get_target_property(_type ${tgt} TYPE)
  else()
    set(_type ${tgt}-NOTFOUND)
  endif()

  if(_type STREQUAL "SHARED_LIBRARY"
      OR _type STREQUAL "STATIC_LIBRARY"
      OR _type STREQUAL "MODULE_LIBRARY"
      OR _type STREQUAL "EXECUTABLE")
    get_target_property(_srcs ${tgt} SOURCES)
    set(_dep_ressources)
    foreach(_file ${_srcs})
      list(APPEND _dep_ressources ${CMAKE_CURRENT_SOURCE_DIR}/${_file})
    endforeach()
  elseif(_type)
    get_target_property(_dep_ressources ${tgt} RESSOURCES)
  endif()

  set(${files} ${_dep_ressources} PARENT_SCOPE)
endfunction()

#===============================================================================
# Generate the list of currently loaded materials
function(generate_material_list)
  message(STATUS "Determining the list of recognized materials...")

  package_get_all_include_directories(
    AKANTU_LIBRARY_INCLUDE_DIRS
    )

  package_get_all_external_informations(
    AKANTU_EXTERNAL_INCLUDE_DIR
    AKANTU_EXTERNAL_LIBRARIES
    )

  set(_include_dirs ${AKANTU_INCLUDE_DIRS} ${AKANTU_EXTERNAL_INCLUDE_DIR})

  try_run(_material_list_run _material_list_compile
    ${CMAKE_BINARY_DIR}
    ${PROJECT_SOURCE_DIR}/cmake/material_lister.cc
    CMAKE_FLAGS "-DINCLUDE_DIRECTORIES:STRING=${_include_dirs}"
    COMPILE_DEFINITIONS "-DAKANTU_CMAKE_LIST_MATERIALS"
    COMPILE_OUTPUT_VARIABLE _compile_results
    RUN_OUTPUT_VARIABLE _result_material_list)

  if(_material_list_compile AND "${_material_list_run}" EQUAL 0)
    message(STATUS "Materials included in Akantu:")
    string(REPLACE "\n" ";" _material_list "${_result_material_list}")
    foreach(_mat ${_material_list})
      string(REPLACE ":" ";" _mat_key "${_mat}")
      list(GET _mat_key 0 _key)
      list(GET _mat_key 1 _class)
      list(LENGTH _mat_key _l)

      if("${_l}" GREATER 2)
        list(REMOVE_AT _mat_key 0 1)
        set(_opt " -- options: [")
        foreach(_o ${_mat_key})
          set(_opt "${_opt} ${_o}")
        endforeach()
        set(_opt "${_opt} ]")
      else()
        set(_opt "")
      endif()

      message(STATUS "   ${_class} -- key: ${_key}${_opt}")
    endforeach()
  else()
    message(STATUS "Could not determine the list of materials.")
    message("${_compile_results}")
  endif()
endfunction()

#===============================================================================
# Declare the options for the types and defines the approriate typedefs
function(declare_akantu_types)
  set(AKANTU_TYPE_FLOAT "double (64bit)" CACHE STRING "Precision force floating point types")
  mark_as_advanced(AKANTU_TYPE_FLOAT)
  set_property(CACHE AKANTU_TYPE_FLOAT PROPERTY STRINGS
    "quadruple (128bit)"
    "double (64bit)"
    "float (32bit)"
    )

  set(AKANTU_TYPE_INTEGER "int (32bit)" CACHE STRING "Size of the integer types")
  mark_as_advanced(AKANTU_TYPE_INTEGER)
  set_property(CACHE AKANTU_TYPE_INTEGER PROPERTY STRINGS
    "int (32bit)"
    "long int (64bit)"
    )

  include(CheckTypeSize)

  # ----------------------------------------------------------------------------
  # Floating point types
  # ----------------------------------------------------------------------------
  if(AKANTU_TYPE_FLOAT STREQUAL "float (32bit)")
        set(AKANTU_FLOAT_TYPE "float" CACHE INTERNAL "")
        set(AKANTU_FLOAT_SIZE 4 CACHE INTERNAL "")
  elseif(AKANTU_TYPE_FLOAT STREQUAL "double (64bit)")
    set(AKANTU_FLOAT_TYPE "double" CACHE INTERNAL "")
    set(AKANTU_FLOAT_SIZE 8 CACHE INTERNAL "")
  elseif(AKANTU_TYPE_FLOAT STREQUAL "quadruple (128bit)")
    check_type_size("long double" LONG_DOUBLE)
    if(HAVE_LONG_DOUBLE)
      set(AKANTU_FLOAT_TYPE "long double" CACHE INTERNAL "")
      set(AKANTU_FLOAT_SIZE 16 CACHE INTERNAL "")
      message("This feature is not tested and will most probably not compile")
    else()
      message(FATAL_ERROR "The type long double is not defined on your system")
    endif()
  else()
    message(FATAL_ERROR "The float type is not defined")
  endif()

  include(CheckIncludeFileCXX)
  include(CheckCXXSourceCompiles)

  # ----------------------------------------------------------------------------
  # Integer types
  # ----------------------------------------------------------------------------
  check_include_file_cxx(cstdint HAVE_CSTDINT)
  if(NOT HAVE_CSTDINT)
    check_include_file_cxx(stdint.h HAVE_STDINT_H)
    if(HAVE_STDINT_H)
      list(APPEND _int_include stdint.h)
    endif()
  else()
    list(APPEND _int_include cstdint)
  endif()


  check_include_file_cxx(cstddef HAVE_CSTDDEF)
  if(NOT HAVE_CSTDINT)
    check_include_file_cxx(stddef.h HAVE_STDDEF_H)
    if(HAVE_STDINT_H)
      list(APPEND _int_include stddef.h)
    endif()
  else()
    list(APPEND _int_include cstddef)
  endif()

  if(AKANTU_TYPE_INTEGER STREQUAL "int (32bit)")
    set(AKANTU_INTEGER_SIZE 4 CACHE INTERNAL "")
    check_type_size("int" INT)
    if(INT EQUAL 4)
      set(AKANTU_SIGNED_INTEGER_TYPE "int" CACHE INTERNAL "")
      set(AKANTU_UNSIGNED_INTEGER_TYPE "unsigned int" CACHE INTERNAL "")
    else()
      check_type_size("int32_t" INT32_T LANGUAGE CXX)
      if(HAVE_INT32_T)
        set(AKANTU_SIGNED_INTEGER_TYPE "int32_t" CACHE INTERNAL "")
        set(AKANTU_UNSIGNED_INTEGER_TYPE "uint32_t" CACHE INTERNAL "")
        list(APPEND _extra_includes ${_int_include})
      endif()
    endif()
  elseif(AKANTU_TYPE_INTEGER STREQUAL "long int (64bit)")
    set(AKANTU_INTEGER_SIZE 8 CACHE INTERNAL "")
    check_type_size("long int" LONG_INT)
    if(LONG_INT EQUAL 8)
      set(AKANTU_SIGNED_INTEGER_TYPE "long int" CACHE INTERNAL "")
      set(AKANTU_UNSIGNED_INTEGER_TYPE "unsigned long int" CACHE INTERNAL "")
    else()
      check_type_size("long long int" LONG_LONG_INT)
      if(HAVE_LONG_LONG_INT AND LONG_LONG_INT EQUAL 8)
        set(AKANTU_SIGNED_INTEGER_TYPE "long long int" CACHE INTERNAL "")
        set(AKANTU_UNSIGNED_INTEGER_TYPE "unsigned long long int" CACHE INTERNAL "")
      else()
        check_type_size("int64_t" INT64_T)
        if(HAVE_INT64_T)
          set(AKANTU_SIGNED_INTEGER_TYPE "int64_t" CACHE INTERNAL "")
          set(AKANTU_UNSIGNED_INTEGER_TYPE "uint64_t" CACHE INTERNAL "")
          list(APPEND _extra_includes ${_int_include})
        endif()
      endif()
    endif()
  else()
    message(FATAL_ERROR "The integer type is not defined")
  endif()

  # ----------------------------------------------------------------------------
<<<<<<< HEAD
=======
  # unordered map type
  # ----------------------------------------------------------------------------
  check_include_file_cxx(unordered_map HAVE_UNORDERED_MAP)
  set(AKANTU_UNORDERED_MAP_IS_CXX11 TRUE CACHE INTERNAL "")
  if(HAVE_UNORDERED_MAP)
    list(APPEND _extra_includes unordered_map)
    set(AKANTU_UNORDERED_MAP_TYPE "std::unordered_map" CACHE INTERNAL "")
    set(AKANTU_UNORDERED_MAP_NAMESPACE_BEGIN "namespace std {" CACHE INTERNAL "")
    set(AKANTU_UNORDERED_MAP_NAMESPACE_END "}" CACHE INTERNAL "")
  else()
    check_include_file_cxx(tr1/unordered_map HAVE_TR1_UNORDERED_MAP)
    if(HAVE_TR1_UNORDERED_MAP)
      list(APPEND _extra_includes tr1/unordered_map)
      set(AKANTU_UNORDERED_MAP_TYPE "std::tr1::unordered_map" CACHE INTERNAL "")
      set(AKANTU_UNORDERED_MAP_NAMESPACE_BEGIN "namespace std { namespace tr1 {" CACHE INTERNAL "")
      set(AKANTU_UNORDERED_MAP_NAMESPACE_END "}}" CACHE INTERNAL "")
    else()
      list(APPEND _extra_includes map)
      set(AKANTU_UNORDERED_MAP_TYPE "std::map" CACHE INTERNAL "")
      set(AKANTU_UNORDERED_MAP_IS_CXX11 FALSE CACHE INTERNAL "")
    endif()
  endif()

  # ----------------------------------------------------------------------------
  # hash function
  # ----------------------------------------------------------------------------
  unset(AKANTU_HASH_TYPE CACHE)
  check_include_file_cxx(functional HAVE_FUNCTIONAL)
  set(AKANTU_HASH_IS_CXX11 TRUE CACHE INTERNAL "")
  if(HAVE_FUNCTIONAL AND AKANTU_CXX11_FLAGS)
    list(APPEND _extra_includes functional)
    check_cxx_source_compiles("
#include <functional>
template<class T>
std::size_t hash(const T & t) {
  typedef typename std::hash<T> hash_type;
  return hash_type()(t);
};

int main() { return 0; }
" HAVE_HASH)
    if(HAVE_HASH)
      set(AKANTU_HASH_TYPE "std::hash" CACHE INTERNAL "")
    endif()
  endif()

  if(NOT AKANTU_HASH_TYPE)
    check_include_file_cxx(tr1/functional HAVE_TR1_HASH)
    if(HAVE_TR1_HASH)
      list(APPEND _extra_includes tr1/functional)
      set(AKANTU_HASH_TYPE "std::tr1::hash" CACHE INTERNAL "")
    else()
      check_include_file_cxx(boost/functional/hash.hpp HAVE_BOOST_HASH)
      list(APPEND _extra_includes boost/functional/hash.hpp)
      set(AKANTU_HASH_TYPE "boost::hash" CACHE INTERNAL "")
      set(AKANTU_HASH_IS_CXX11 FALSE CACHE INTERNAL "")
    endif()
  endif()

  include(CheckFunctionExists)
  check_function_exists(clock_gettime _clock_gettime)

  include(CheckCXXSymbolExists)
  check_cxx_symbol_exists(strdup cstring AKANTU_HAS_STRDUP)

  if(NOT _clock_gettime)
    set(AKANTU_USE_OBSOLETE_GETTIMEOFDAY ON  CACHE INTERNAL "" FORCE)
  else()
    set(AKANTU_USE_OBSOLETE_GETTIMEOFDAY OFF CACHE INTERNAL "" FORCE)
  endif()

  # ----------------------------------------------------------------------------
>>>>>>> b39ae574
  # includes
  # ----------------------------------------------------------------------------
  foreach(_inc ${_extra_includes})
    set(_incs "#include <${_inc}>\n${_incs}")
  endforeach()
  set(AKANTU_TYPES_EXTRA_INCLUDES ${_incs} CACHE INTERNAL "")
endfunction()


#===============================================================================
if(__CMAKE_PARSE_ARGUMENTS_INCLUDED)
  return()
endif()
set(__CMAKE_PARSE_ARGUMENTS_INCLUDED TRUE)

function(CMAKE_PARSE_ARGUMENTS prefix _optionNames _singleArgNames _multiArgNames)
  # first set all result variables to empty/FALSE
  foreach(arg_name ${_singleArgNames} ${_multiArgNames})
    set(${prefix}_${arg_name})
  endforeach(arg_name)

  foreach(option ${_optionNames})
    set(${prefix}_${option} FALSE)
  endforeach(option)

  set(${prefix}_UNPARSED_ARGUMENTS)

  set(insideValues FALSE)
  set(currentArgName)

  # now iterate over all arguments and fill the result variables
  foreach(currentArg ${ARGN})
    list(FIND _optionNames "${currentArg}" optionIndex)  # ... then this marks the end of the arguments belonging to this keyword
    list(FIND _singleArgNames "${currentArg}" singleArgIndex)  # ... then this marks the end of the arguments belonging to this keyword
    list(FIND _multiArgNames "${currentArg}" multiArgIndex)  # ... then this marks the end of the arguments belonging to this keyword

    if(${optionIndex} EQUAL -1  AND  ${singleArgIndex} EQUAL -1  AND  ${multiArgIndex} EQUAL -1)
      if(insideValues)
        if("${insideValues}" STREQUAL "SINGLE")
          set(${prefix}_${currentArgName} ${currentArg})
          set(insideValues FALSE)
        elseif("${insideValues}" STREQUAL "MULTI")
          list(APPEND ${prefix}_${currentArgName} ${currentArg})
        endif()
      else(insideValues)
        list(APPEND ${prefix}_UNPARSED_ARGUMENTS ${currentArg})
      endif(insideValues)
    else()
      if(NOT ${optionIndex} EQUAL -1)
        set(${prefix}_${currentArg} TRUE)
        set(insideValues FALSE)
      elseif(NOT ${singleArgIndex} EQUAL -1)
        set(currentArgName ${currentArg})
        set(${prefix}_${currentArgName})
        set(insideValues "SINGLE")
      elseif(NOT ${multiArgIndex} EQUAL -1)
        set(currentArgName ${currentArg})
        set(${prefix}_${currentArgName})
        set(insideValues "MULTI")
      endif()
    endif()

  endforeach(currentArg)

  # propagate the result variables to the caller:
  foreach(arg_name ${_singleArgNames} ${_multiArgNames} ${_optionNames})
    set(${prefix}_${arg_name}  ${${prefix}_${arg_name}} PARENT_SCOPE)
  endforeach(arg_name)
  set(${prefix}_UNPARSED_ARGUMENTS ${${prefix}_UNPARSED_ARGUMENTS} PARENT_SCOPE)
endfunction(CMAKE_PARSE_ARGUMENTS _options _singleArgs _multiArgs)<|MERGE_RESOLUTION|>--- conflicted
+++ resolved
@@ -221,81 +221,6 @@
   endif()
 
   # ----------------------------------------------------------------------------
-<<<<<<< HEAD
-=======
-  # unordered map type
-  # ----------------------------------------------------------------------------
-  check_include_file_cxx(unordered_map HAVE_UNORDERED_MAP)
-  set(AKANTU_UNORDERED_MAP_IS_CXX11 TRUE CACHE INTERNAL "")
-  if(HAVE_UNORDERED_MAP)
-    list(APPEND _extra_includes unordered_map)
-    set(AKANTU_UNORDERED_MAP_TYPE "std::unordered_map" CACHE INTERNAL "")
-    set(AKANTU_UNORDERED_MAP_NAMESPACE_BEGIN "namespace std {" CACHE INTERNAL "")
-    set(AKANTU_UNORDERED_MAP_NAMESPACE_END "}" CACHE INTERNAL "")
-  else()
-    check_include_file_cxx(tr1/unordered_map HAVE_TR1_UNORDERED_MAP)
-    if(HAVE_TR1_UNORDERED_MAP)
-      list(APPEND _extra_includes tr1/unordered_map)
-      set(AKANTU_UNORDERED_MAP_TYPE "std::tr1::unordered_map" CACHE INTERNAL "")
-      set(AKANTU_UNORDERED_MAP_NAMESPACE_BEGIN "namespace std { namespace tr1 {" CACHE INTERNAL "")
-      set(AKANTU_UNORDERED_MAP_NAMESPACE_END "}}" CACHE INTERNAL "")
-    else()
-      list(APPEND _extra_includes map)
-      set(AKANTU_UNORDERED_MAP_TYPE "std::map" CACHE INTERNAL "")
-      set(AKANTU_UNORDERED_MAP_IS_CXX11 FALSE CACHE INTERNAL "")
-    endif()
-  endif()
-
-  # ----------------------------------------------------------------------------
-  # hash function
-  # ----------------------------------------------------------------------------
-  unset(AKANTU_HASH_TYPE CACHE)
-  check_include_file_cxx(functional HAVE_FUNCTIONAL)
-  set(AKANTU_HASH_IS_CXX11 TRUE CACHE INTERNAL "")
-  if(HAVE_FUNCTIONAL AND AKANTU_CXX11_FLAGS)
-    list(APPEND _extra_includes functional)
-    check_cxx_source_compiles("
-#include <functional>
-template<class T>
-std::size_t hash(const T & t) {
-  typedef typename std::hash<T> hash_type;
-  return hash_type()(t);
-};
-
-int main() { return 0; }
-" HAVE_HASH)
-    if(HAVE_HASH)
-      set(AKANTU_HASH_TYPE "std::hash" CACHE INTERNAL "")
-    endif()
-  endif()
-
-  if(NOT AKANTU_HASH_TYPE)
-    check_include_file_cxx(tr1/functional HAVE_TR1_HASH)
-    if(HAVE_TR1_HASH)
-      list(APPEND _extra_includes tr1/functional)
-      set(AKANTU_HASH_TYPE "std::tr1::hash" CACHE INTERNAL "")
-    else()
-      check_include_file_cxx(boost/functional/hash.hpp HAVE_BOOST_HASH)
-      list(APPEND _extra_includes boost/functional/hash.hpp)
-      set(AKANTU_HASH_TYPE "boost::hash" CACHE INTERNAL "")
-      set(AKANTU_HASH_IS_CXX11 FALSE CACHE INTERNAL "")
-    endif()
-  endif()
-
-  include(CheckFunctionExists)
-  check_function_exists(clock_gettime _clock_gettime)
-
-  include(CheckCXXSymbolExists)
-  check_cxx_symbol_exists(strdup cstring AKANTU_HAS_STRDUP)
-
-  if(NOT _clock_gettime)
-    set(AKANTU_USE_OBSOLETE_GETTIMEOFDAY ON  CACHE INTERNAL "" FORCE)
-  else()
-    set(AKANTU_USE_OBSOLETE_GETTIMEOFDAY OFF CACHE INTERNAL "" FORCE)
-  endif()
-
-  # ----------------------------------------------------------------------------
->>>>>>> b39ae574
   # includes
   # ----------------------------------------------------------------------------
   foreach(_inc ${_extra_includes})
