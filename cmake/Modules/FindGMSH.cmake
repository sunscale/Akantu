--- conflicted
+++ resolved
@@ -88,11 +88,7 @@
       OUTPUT ${_msh_file}
       DEPENDS ${_geo_file}
       COMMAND ${GMSH}
-<<<<<<< HEAD
-      ARGS -format msh2 -${_add_mesh_DIM} -order ${_add_mesh_ORDER} ${OPTIMIZE} -o ${_msh_file} ${_geo_file} 2>&1 > /dev/null
-=======
-      ARGS -${_add_mesh_DIM} -format msh2 -order ${_add_mesh_ORDER} ${OPTIMIZE} -o ${_msh_file} ${_geo_file} 2>&1 > /dev/null
->>>>>>> 5d2dc826
+      ARGS -${_add_mesh_DIM} -order ${_add_mesh_ORDER} ${OPTIMIZE} -o ${_msh_file} ${_geo_file} 2>&1 > /dev/null
       COMMENT "Generating the ${_add_mesh_DIM}D mesh ${_r_msh_file} (order ${_add_mesh_ORDER}) form the geometry ${_r_geo_file}"
       )
 
