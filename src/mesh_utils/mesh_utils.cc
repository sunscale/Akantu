/**
 * @file   mesh_utils.cc
 *
 * @author Guillaume Anciaux <guillaume.anciaux@epfl.ch>
 * @author Dana Christen <dana.christen@epfl.ch>
 * @author David Simon Kammer <david.kammer@epfl.ch>
 * @author Nicolas Richart <nicolas.richart@epfl.ch>
 * @author Leonardo Snozzi <leonardo.snozzi@epfl.ch>
 * @author Marco Vocialta <marco.vocialta@epfl.ch>
 *
 * @date creation: Fri Aug 20 2010
 * @date last modification: Fri Jan 22 2016
 *
 * @brief  All mesh utils necessary for various tasks
 *
 * @section LICENSE
 *
 * Copyright (©)  2010-2012, 2014,  2015 EPFL  (Ecole Polytechnique  Fédérale de
 * Lausanne)  Laboratory (LSMS  -  Laboratoire de  Simulation  en Mécanique  des
 * Solides)
 *
 * Akantu is free  software: you can redistribute it and/or  modify it under the
 * terms  of the  GNU Lesser  General Public  License as  published by  the Free
 * Software Foundation, either version 3 of the License, or (at your option) any
 * later version.
 *
 * Akantu is  distributed in the  hope that it  will be useful, but  WITHOUT ANY
 * WARRANTY; without even the implied warranty of MERCHANTABILITY or FITNESS FOR
 * A  PARTICULAR PURPOSE. See  the GNU  Lesser General  Public License  for more
 * details.
 *
 * You should  have received  a copy  of the GNU  Lesser General  Public License
 * along with Akantu. If not, see <http://www.gnu.org/licenses/>.
 *
 */

/* -------------------------------------------------------------------------- */
#include "mesh_utils.hh"
#include "aka_safe_enum.hh"
#include "fe_engine.hh"
/* -------------------------------------------------------------------------- */
#include <limits>
#include <numeric>
#include <queue>
#include <set>
/* -------------------------------------------------------------------------- */

__BEGIN_AKANTU__

/* -------------------------------------------------------------------------- */
void MeshUtils::buildNode2Elements(const Mesh & mesh,
                                   CSR<Element> & node_to_elem,
                                   UInt spatial_dimension) {
  AKANTU_DEBUG_IN();
  if (spatial_dimension == _all_dimensions)
    spatial_dimension = mesh.getSpatialDimension();

  /// count number of occurrence of each node
  UInt nb_nodes = mesh.getNbNodes();

  /// array for the node-element list
  node_to_elem.resizeRows(nb_nodes);
  node_to_elem.clearRows();

  AKANTU_DEBUG_ASSERT(
      mesh.firstType(spatial_dimension) != mesh.lastType(spatial_dimension),
      "Some elements must be found in right dimension to compute facets!");

  for (ghost_type_t::iterator gt = ghost_type_t::begin();
       gt != ghost_type_t::end(); ++gt) {
    Mesh::type_iterator first =
        mesh.firstType(spatial_dimension, *gt, _ek_not_defined);
    Mesh::type_iterator last =
        mesh.lastType(spatial_dimension, *gt, _ek_not_defined);

    for (; first != last; ++first) {
      ElementType type = *first;
      UInt nb_element = mesh.getNbElement(type, *gt);
      Array<UInt>::const_iterator<Vector<UInt> > conn_it =
          mesh.getConnectivity(type, *gt)
              .begin(Mesh::getNbNodesPerElement(type));

      for (UInt el = 0; el < nb_element; ++el, ++conn_it)
        for (UInt n = 0; n < conn_it->size(); ++n)
          ++node_to_elem.rowOffset((*conn_it)(n));
    }
  }

  node_to_elem.countToCSR();
  node_to_elem.resizeCols();

  /// rearrange element to get the node-element list
  Element e;
  node_to_elem.beginInsertions();

  for (ghost_type_t::iterator gt = ghost_type_t::begin();
       gt != ghost_type_t::end(); ++gt) {
    Mesh::type_iterator first =
        mesh.firstType(spatial_dimension, *gt, _ek_not_defined);
    Mesh::type_iterator last =
        mesh.lastType(spatial_dimension, *gt, _ek_not_defined);
    e.ghost_type = *gt;
    for (; first != last; ++first) {
      ElementType type = *first;
      e.type = type;
      e.kind = Mesh::getKind(type);
      UInt nb_element = mesh.getNbElement(type, *gt);
      Array<UInt>::const_iterator<Vector<UInt> > conn_it =
          mesh.getConnectivity(type, *gt)
              .begin(Mesh::getNbNodesPerElement(type));

      for (UInt el = 0; el < nb_element; ++el, ++conn_it) {
        e.element = el;
        for (UInt n = 0; n < conn_it->size(); ++n)
          node_to_elem.insertInRow((*conn_it)(n), e);
      }
    }
  }

  node_to_elem.endInsertions();

  AKANTU_DEBUG_OUT();
}

/* -------------------------------------------------------------------------- */
/**
 * This function should disappear in the future (used in mesh partitioning)
 */
void MeshUtils::buildNode2Elements(const Mesh & mesh, CSR<UInt> & node_to_elem,
                                   UInt spatial_dimension) {
  AKANTU_DEBUG_IN();
  if (spatial_dimension == _all_dimensions)
    spatial_dimension = mesh.getSpatialDimension();
  UInt nb_nodes = mesh.getNbNodes();

  const Mesh::ConnectivityTypeList & type_list = mesh.getConnectivityTypeList();
  Mesh::ConnectivityTypeList::const_iterator it;

  UInt nb_types = type_list.size();
  UInt nb_good_types = 0;

  Vector<UInt> nb_nodes_per_element(nb_types);
  UInt ** conn_val = new UInt *[nb_types];
  Vector<UInt> nb_element(nb_types);

  for (it = type_list.begin(); it != type_list.end(); ++it) {
    ElementType type = *it;
    if (Mesh::getSpatialDimension(type) != spatial_dimension)
      continue;

    nb_nodes_per_element[nb_good_types] = Mesh::getNbNodesPerElement(type);
    conn_val[nb_good_types] = mesh.getConnectivity(type, _not_ghost).storage();
    nb_element[nb_good_types] =
        mesh.getConnectivity(type, _not_ghost).getSize();
    nb_good_types++;
  }

  AKANTU_DEBUG_ASSERT(
      nb_good_types != 0,
      "Some elements must be found in right dimension to compute facets!");

  /// array for the node-element list
  node_to_elem.resizeRows(nb_nodes);
  node_to_elem.clearRows();

  /// count number of occurrence of each node
  for (UInt t = 0; t < nb_good_types; ++t) {
    for (UInt el = 0; el < nb_element[t]; ++el) {
      UInt el_offset = el * nb_nodes_per_element[t];
      for (UInt n = 0; n < nb_nodes_per_element[t]; ++n) {
        ++node_to_elem.rowOffset(conn_val[t][el_offset + n]);
      }
    }
  }

  node_to_elem.countToCSR();
  node_to_elem.resizeCols();
  node_to_elem.beginInsertions();

  /// rearrange element to get the node-element list
  for (UInt t = 0, linearized_el = 0; t < nb_good_types; ++t)
    for (UInt el = 0; el < nb_element[t]; ++el, ++linearized_el) {
      UInt el_offset = el * nb_nodes_per_element[t];
      for (UInt n = 0; n < nb_nodes_per_element[t]; ++n)
        node_to_elem.insertInRow(conn_val[t][el_offset + n], linearized_el);
    }

  node_to_elem.endInsertions();
  delete [] conn_val;
  AKANTU_DEBUG_OUT();
}

/* -------------------------------------------------------------------------- */
void MeshUtils::buildNode2ElementsElementTypeMap(const Mesh & mesh,
                                                 CSR<UInt> & node_to_elem,
                                                 const ElementType & type,
                                                 const GhostType & ghost_type) {
  AKANTU_DEBUG_IN();
  UInt nb_nodes = mesh.getNbNodes();

  UInt nb_nodes_per_element = Mesh::getNbNodesPerElement(type);
  UInt nb_elements = mesh.getConnectivity(type, ghost_type).getSize();

  UInt * conn_val = mesh.getConnectivity(type, ghost_type).storage();

  /// array for the node-element list
  node_to_elem.resizeRows(nb_nodes);
  node_to_elem.clearRows();

  /// count number of occurrence of each node
  for (UInt el = 0; el < nb_elements; ++el) {
    UInt el_offset = el * nb_nodes_per_element;
    for (UInt n = 0; n < nb_nodes_per_element; ++n)
      ++node_to_elem.rowOffset(conn_val[el_offset + n]);
  }

  /// convert the occurrence array in a csr one
  node_to_elem.countToCSR();

  node_to_elem.resizeCols();
  node_to_elem.beginInsertions();

  /// save the element index in the node-element list
  for (UInt el = 0; el < nb_elements; ++el) {
    UInt el_offset = el * nb_nodes_per_element;
    for (UInt n = 0; n < nb_nodes_per_element; ++n) {
      node_to_elem.insertInRow(conn_val[el_offset + n], el);
    }
  }

  node_to_elem.endInsertions();

  AKANTU_DEBUG_OUT();
}

/* -------------------------------------------------------------------------- */
void MeshUtils::buildFacets(Mesh & mesh) {
  AKANTU_DEBUG_IN();

  UInt spatial_dimension = mesh.getSpatialDimension();

  for (ghost_type_t::iterator gt = ghost_type_t::begin();
       gt != ghost_type_t::end(); ++gt) {
    GhostType gt_facet = *gt;
    Mesh::type_iterator it = mesh.firstType(spatial_dimension - 1, gt_facet);
    Mesh::type_iterator end = mesh.lastType(spatial_dimension - 1, gt_facet);
    for (; it != end; ++it) {
      mesh.getConnectivity(*it, *gt).resize(0);
      // \todo inform the mesh event handler
    }
  }

  buildFacetsDimension(mesh, mesh, true, spatial_dimension);

  AKANTU_DEBUG_OUT();
}

/* -------------------------------------------------------------------------- */
void MeshUtils::buildAllFacets(const Mesh & mesh, Mesh & mesh_facets,
                               UInt to_dimension,
                               DistributedSynchronizer * synchronizer) {
  AKANTU_DEBUG_IN();

  UInt spatial_dimension = mesh.getSpatialDimension();

  buildAllFacets(mesh, mesh_facets, spatial_dimension, to_dimension,
                 synchronizer);

  AKANTU_DEBUG_OUT();
}
/* -------------------------------------------------------------------------- */
void MeshUtils::buildAllFacets(const Mesh & mesh, Mesh & mesh_facets,
                               UInt from_dimension, UInt to_dimension,
                               DistributedSynchronizer * synchronizer) {
  AKANTU_DEBUG_IN();

  AKANTU_DEBUG_ASSERT(
      mesh_facets.isMeshFacets(),
      "The mesh_facets should be initialized with initMeshFacets");

  const ElementTypeMapArray<UInt> * prank_to_element = NULL;

  if (synchronizer) {
    synchronizer->buildPrankToElement();
    prank_to_element = &synchronizer->getPrankToElement();
  }

  /// generate facets
  buildFacetsDimension(mesh, mesh_facets, false, from_dimension,
                       prank_to_element);

  /// copy nodes type
  mesh_facets.nodes_type.resize(mesh.nodes_type.getSize());
  mesh_facets.nodes_type.copy(mesh.nodes_type);

  /// sort facets and generate subfacets
  for (UInt i = from_dimension - 1; i > to_dimension; --i) {
    buildFacetsDimension(mesh_facets, mesh_facets, false, i, prank_to_element);
  }

  AKANTU_DEBUG_OUT();
}

/* -------------------------------------------------------------------------- */
void MeshUtils::buildFacetsDimension(
    const Mesh & mesh, Mesh & mesh_facets, bool boundary_only, UInt dimension,
    const ElementTypeMapArray<UInt> * prank_to_element) {
  AKANTU_DEBUG_IN();

  // save the current parent of mesh_facets and set it temporarly to mesh since
  // mesh is the one containing the elements for which mesh_facets has the
  // subelements
  // example: if the function is called with mesh = mesh_facets
  const Mesh & mesh_facets_parent = mesh_facets.getMeshParent();
  mesh_facets.defineMeshParent(mesh);

  UInt spatial_dimension = mesh.getSpatialDimension();

  const Array<Real> & mesh_facets_nodes = mesh_facets.getNodes();
  const Array<Real>::const_vector_iterator mesh_facets_nodes_it =
      mesh_facets_nodes.begin(spatial_dimension);

  CSR<Element> node_to_elem;
  buildNode2Elements(mesh, node_to_elem, dimension);

  Array<UInt> counter;
  std::vector<Element> connected_elements;

  // init the SubelementToElement data to improve performance
  for (ghost_type_t::iterator gt = ghost_type_t::begin();
       gt != ghost_type_t::end(); ++gt) {
    GhostType ghost_type = *gt;
    Mesh::type_iterator first = mesh.firstType(dimension, ghost_type);
    Mesh::type_iterator last = mesh.lastType(dimension, ghost_type);

    for (; first != last; ++first) {
      ElementType type = *first;

      mesh_facets.getSubelementToElementPointer(type, ghost_type);

      Vector<ElementType> facet_types = mesh.getAllFacetTypes(type);

      for (UInt ft = 0; ft < facet_types.size(); ++ft) {
        ElementType facet_type = facet_types(ft);
        mesh_facets.getElementToSubelementPointer(facet_type, ghost_type);
        mesh_facets.getConnectivityPointer(facet_type, ghost_type);
      }
    }
  }

  Element current_element;
  for (ghost_type_t::iterator gt = ghost_type_t::begin();
       gt != ghost_type_t::end(); ++gt) {
    GhostType ghost_type = *gt;
    GhostType facet_ghost_type = ghost_type;

    current_element.ghost_type = ghost_type;
    Mesh::type_iterator first = mesh.firstType(dimension, ghost_type);
    Mesh::type_iterator last = mesh.lastType(dimension, ghost_type);

    for (; first != last; ++first) {
      ElementType type = *first;
      Vector<ElementType> facet_types = mesh.getAllFacetTypes(type);

      current_element.type = type;

      for (UInt ft = 0; ft < facet_types.size(); ++ft) {
        ElementType facet_type = facet_types(ft);
        UInt nb_element = mesh.getNbElement(type, ghost_type);

        Array<std::vector<Element> > * element_to_subelement =
            &mesh_facets.getElementToSubelement(facet_type, ghost_type);
        Array<UInt> * connectivity_facets =
            &mesh_facets.getConnectivity(facet_type, ghost_type);

        UInt nb_facet_per_element = mesh.getNbFacetsPerElement(type, ft);
        const Array<UInt> & element_connectivity =
            mesh.getConnectivity(type, ghost_type);

        const Matrix<UInt> facet_local_connectivity =
            mesh.getFacetLocalConnectivity(type, ft);
        UInt nb_nodes_per_facet = connectivity_facets->getNbComponent();
        Vector<UInt> facet(nb_nodes_per_facet);

        for (UInt el = 0; el < nb_element; ++el) {
          current_element.element = el;

          for (UInt f = 0; f < nb_facet_per_element; ++f) {
            for (UInt n = 0; n < nb_nodes_per_facet; ++n)
              facet(n) =
                  element_connectivity(el, facet_local_connectivity(f, n));

            UInt first_node_nb_elements = node_to_elem.getNbCols(facet(0));
            counter.resize(first_node_nb_elements);
            counter.clear();

            // loop over the other nodes to search intersecting elements,
            // which are the elements that share another node with the
            // starting element after first_node
            CSR<Element>::iterator first_node_elements =
                node_to_elem.begin(facet(0));
            CSR<Element>::iterator first_node_elements_end =
                node_to_elem.end(facet(0));
            UInt local_el = 0;
            for (; first_node_elements != first_node_elements_end;
                 ++first_node_elements, ++local_el) {
              for (UInt n = 1; n < nb_nodes_per_facet; ++n) {
                CSR<Element>::iterator node_elements_begin =
                    node_to_elem.begin(facet(n));
                CSR<Element>::iterator node_elements_end =
                    node_to_elem.end(facet(n));
                counter(local_el) +=
                    std::count(node_elements_begin, node_elements_end,
                               *first_node_elements);
              }
            }

            // counting the number of elements connected to the facets and
            // taking the minimum element number, because the facet should
            // be inserted just once
            UInt nb_element_connected_to_facet = 0;
            Element minimum_el = ElementNull;
            connected_elements.clear();
            for (UInt el_f = 0; el_f < first_node_nb_elements; el_f++) {
              Element real_el = node_to_elem(facet(0), el_f);
              if (counter(el_f) == nb_nodes_per_facet - 1) {
                ++nb_element_connected_to_facet;
                minimum_el = std::min(minimum_el, real_el);
                connected_elements.push_back(real_el);
              }
            }

            if (minimum_el == current_element) {
              bool full_ghost_facet = false;

              UInt n = 0;
              while (n < nb_nodes_per_facet && mesh.isPureGhostNode(facet(n)))
                ++n;
              if (n == nb_nodes_per_facet)
                full_ghost_facet = true;

              if (!full_ghost_facet) {
                if (!boundary_only ||
                    (boundary_only && nb_element_connected_to_facet == 1)) {

                  std::vector<Element> elements;

                  // build elements_on_facets: linearized_el must come first
                  // in order to store the facet in the correct direction
                  // and avoid to invert the sign in the normal computation
                  elements.push_back(current_element);

                  /// boundary facet
                  if (nb_element_connected_to_facet == 1)
                    elements.push_back(ElementNull);
                  /// internal facet
                  else if (nb_element_connected_to_facet == 2) {
                    elements.push_back(connected_elements[1]);

                    /// check if facet is in between ghost and normal
                    /// elements: if it's the case, the facet is either
                    /// ghost or not ghost. The criterion to decide this
                    /// is arbitrary. It was chosen to check the processor
                    /// id (prank) of the two neighboring elements. If
                    /// prank of the ghost element is lower than prank of
                    /// the normal one, the facet is not ghost, otherwise
                    /// it's ghost
                    GhostType gt[2] = {_not_ghost, _not_ghost};
                    for (UInt el = 0; el < connected_elements.size(); ++el)
                      gt[el] = connected_elements[el].ghost_type;

                    if (gt[0] + gt[1] == 1) {
                      if (prank_to_element) {
                        UInt prank[2];
                        for (UInt el = 0; el < 2; ++el) {
                          UInt current_el = connected_elements[el].element;
                          ElementType current_type =
                              connected_elements[el].type;
                          GhostType current_gt =
                              connected_elements[el].ghost_type;

                          const Array<UInt> & prank_to_el =
                              (*prank_to_element)(current_type, current_gt);

                          prank[el] = prank_to_el(current_el);
                        }

                        bool ghost_one = (gt[0] != _ghost);

                        if (prank[ghost_one] > prank[!ghost_one])
                          facet_ghost_type = _not_ghost;
                        else
                          facet_ghost_type = _ghost;

                        connectivity_facets = &mesh_facets.getConnectivity(
                            facet_type, facet_ghost_type);
                        element_to_subelement =
                            &mesh_facets.getElementToSubelement(
                                facet_type, facet_ghost_type);
                      }
                    }
                  }
                  /// facet of facet
                  else {
                    for (UInt i = 1; i < nb_element_connected_to_facet; ++i) {
                      elements.push_back(connected_elements[i]);
                    }
                  }

                  element_to_subelement->push_back(elements);
                  connectivity_facets->push_back(facet);

                  /// current facet index
                  UInt current_facet = connectivity_facets->getSize() - 1;

                  /// loop on every element connected to current facet and
                  /// insert current facet in the first free spot of the
                  /// subelement_to_element vector
                  for (UInt elem = 0; elem < elements.size(); ++elem) {
                    Element loc_el = elements[elem];

                    if (loc_el.type != _not_defined) {

                      Array<Element> & subelement_to_element =
                          mesh_facets.getSubelementToElement(loc_el.type,
                                                             loc_el.ghost_type);

                      UInt nb_facet_per_loc_element =
                          subelement_to_element.getNbComponent();

                      for (UInt f_in = 0; f_in < nb_facet_per_loc_element;
                           ++f_in) {
                        if (subelement_to_element(loc_el.element, f_in).type ==
                            _not_defined) {
                          subelement_to_element(loc_el.element, f_in).type =
                              facet_type;
                          subelement_to_element(loc_el.element, f_in).element =
                              current_facet;
                          subelement_to_element(loc_el.element, f_in)
                              .ghost_type = facet_ghost_type;
                          break;
                        }
                      }
                    }
                  }

                  /// reset connectivity in case a facet was found in
                  /// between ghost and normal elements
                  if (facet_ghost_type != ghost_type) {
                    facet_ghost_type = ghost_type;
                    connectivity_facets = mesh_facets.getConnectivityPointer(
                        facet_type, facet_ghost_type);
                    element_to_subelement =
                        mesh_facets.getElementToSubelementPointer(
                            facet_type, facet_ghost_type);
                  }
                }
              }
            }
          }
        }
      }
    }
  }
  // restore the parent of mesh_facet
  mesh_facets.defineMeshParent(mesh_facets_parent);

  AKANTU_DEBUG_OUT();
}

/* -------------------------------------------------------------------------- */
void MeshUtils::renumberMeshNodes(Mesh & mesh, UInt * local_connectivities,
                                  UInt nb_local_element, UInt nb_ghost_element,
                                  ElementType type,
                                  Array<UInt> & old_nodes_numbers) {
  AKANTU_DEBUG_IN();

  UInt nb_nodes_per_element = Mesh::getNbNodesPerElement(type);

  std::map<UInt, UInt> renumbering_map;
  for (UInt i = 0; i < old_nodes_numbers.getSize(); ++i) {
    renumbering_map[old_nodes_numbers(i)] = i;
  }

  /// renumber the nodes
  renumberNodesInConnectivity(local_connectivities,
                              (nb_local_element + nb_ghost_element) *
                                  nb_nodes_per_element,
                              renumbering_map);

  std::map<UInt, UInt>::iterator it = renumbering_map.begin();
  std::map<UInt, UInt>::iterator end = renumbering_map.end();
  old_nodes_numbers.resize(renumbering_map.size());
  for (; it != end; ++it) {
    old_nodes_numbers(it->second) = it->first;
  }
  renumbering_map.clear();

  /// copy the renumbered connectivity to the right place
  Array<UInt> * local_conn = mesh.getConnectivityPointer(type);
  local_conn->resize(nb_local_element);
  memcpy(local_conn->storage(), local_connectivities,
         nb_local_element * nb_nodes_per_element * sizeof(UInt));

  Array<UInt> * ghost_conn = mesh.getConnectivityPointer(type, _ghost);
  ghost_conn->resize(nb_ghost_element);
  memcpy(ghost_conn->storage(),
         local_connectivities + nb_local_element * nb_nodes_per_element,
         nb_ghost_element * nb_nodes_per_element * sizeof(UInt));

  AKANTU_DEBUG_OUT();
}

/* -------------------------------------------------------------------------- */
void MeshUtils::renumberNodesInConnectivity(
    UInt * list_nodes, UInt nb_nodes, std::map<UInt, UInt> & renumbering_map) {
  AKANTU_DEBUG_IN();

  UInt * connectivity = list_nodes;
  UInt new_node_num = renumbering_map.size();
  for (UInt n = 0; n < nb_nodes; ++n, ++connectivity) {
    UInt & node = *connectivity;
    std::map<UInt, UInt>::iterator it = renumbering_map.find(node);
    if (it == renumbering_map.end()) {
      UInt old_node = node;
      renumbering_map[old_node] = new_node_num;
      node = new_node_num;
      ++new_node_num;
    } else {
      node = it->second;
    }
  }

  AKANTU_DEBUG_OUT();
}

/* -------------------------------------------------------------------------- */
void MeshUtils::purifyMesh(Mesh & mesh) {
  AKANTU_DEBUG_IN();

  std::map<UInt, UInt> renumbering_map;

  RemovedNodesEvent remove_nodes(mesh);
  Array<UInt> & nodes_removed = remove_nodes.getList();

  for (UInt gt = _not_ghost; gt <= _ghost; ++gt) {
    GhostType ghost_type = (GhostType)gt;

    Mesh::type_iterator it =
        mesh.firstType(_all_dimensions, ghost_type, _ek_not_defined);
    Mesh::type_iterator end =
        mesh.lastType(_all_dimensions, ghost_type, _ek_not_defined);
    for (; it != end; ++it) {

      ElementType type(*it);
      UInt nb_nodes_per_element = Mesh::getNbNodesPerElement(type);

      const Array<UInt> & connectivity_vect =
          mesh.getConnectivity(type, ghost_type);
      UInt nb_element(connectivity_vect.getSize());
      UInt * connectivity = connectivity_vect.storage();

      renumberNodesInConnectivity(
          connectivity, nb_element * nb_nodes_per_element, renumbering_map);
    }
  }

  Array<UInt> & new_numbering = remove_nodes.getNewNumbering();
  std::fill(new_numbering.begin(), new_numbering.end(), UInt(-1));

  std::map<UInt, UInt>::iterator it = renumbering_map.begin();
  std::map<UInt, UInt>::iterator end = renumbering_map.end();
  for (; it != end; ++it) {
    new_numbering(it->first) = it->second;
  }

  for (UInt i = 0; i < new_numbering.getSize(); ++i) {
    if (new_numbering(i) == UInt(-1))
      nodes_removed.push_back(i);
  }

  mesh.sendEvent(remove_nodes);

  AKANTU_DEBUG_OUT();
}

#if defined(AKANTU_COHESIVE_ELEMENT)
/* -------------------------------------------------------------------------- */
UInt MeshUtils::insertCohesiveElements(
    Mesh & mesh, Mesh & mesh_facets,
    const ElementTypeMapArray<bool> & facet_insertion,
    Array<UInt> & doubled_nodes, Array<Element> & new_elements,
    bool only_double_facets) {
  UInt spatial_dimension = mesh.getSpatialDimension();
  UInt elements_to_insert = updateFacetToDouble(mesh_facets, facet_insertion);

  if (elements_to_insert > 0) {

    if (spatial_dimension == 1) {
      doublePointFacet(mesh, mesh_facets, doubled_nodes);
    } else {
      doubleFacet(mesh, mesh_facets, spatial_dimension - 1, doubled_nodes,
                  true);
      findSubfacetToDouble<false>(mesh, mesh_facets);

      if (spatial_dimension == 2) {
        doubleSubfacet<2>(mesh, mesh_facets, doubled_nodes);
      } else if (spatial_dimension == 3) {
        doubleFacet(mesh, mesh_facets, 1, doubled_nodes, false);
        findSubfacetToDouble<true>(mesh, mesh_facets);
        doubleSubfacet<3>(mesh, mesh_facets, doubled_nodes);
      }
    }

    if (!only_double_facets)
      updateCohesiveData(mesh, mesh_facets, new_elements);
  }

  return elements_to_insert;
}
#endif

/* -------------------------------------------------------------------------- */
void MeshUtils::doubleNodes(Mesh & mesh, const std::vector<UInt> & old_nodes,
                            Array<UInt> & doubled_nodes) {
  AKANTU_DEBUG_IN();

  Array<Real> & position = mesh.getNodes();
  UInt spatial_dimension = mesh.getSpatialDimension();

  UInt old_nb_nodes = position.getSize();
  UInt new_nb_nodes = old_nb_nodes + old_nodes.size();

  UInt old_nb_doubled_nodes = doubled_nodes.getSize();
  UInt new_nb_doubled_nodes = old_nb_doubled_nodes + old_nodes.size();

  position.resize(new_nb_nodes);
  doubled_nodes.resize(new_nb_doubled_nodes);

  Array<Real>::iterator<Vector<Real> > position_begin =
      position.begin(spatial_dimension);

  for (UInt n = 0; n < old_nodes.size(); ++n) {
    UInt new_node = old_nb_nodes + n;

    /// store doubled nodes
    doubled_nodes(old_nb_doubled_nodes + n, 0) = old_nodes[n];
    doubled_nodes(old_nb_doubled_nodes + n, 1) = new_node;

    /// update position
    std::copy(position_begin + old_nodes[n], position_begin + old_nodes[n] + 1,
              position_begin + new_node);
  }

  AKANTU_DEBUG_OUT();
}

/* -------------------------------------------------------------------------- */
void MeshUtils::doubleFacet(Mesh & mesh, Mesh & mesh_facets,
                            UInt facet_dimension, Array<UInt> & doubled_nodes,
                            bool facet_mode) {
  AKANTU_DEBUG_IN();

  for (ghost_type_t::iterator gt = ghost_type_t::begin();
       gt != ghost_type_t::end(); ++gt) {

    GhostType gt_facet = *gt;

    Mesh::type_iterator it = mesh_facets.firstType(facet_dimension, gt_facet);
    Mesh::type_iterator end = mesh_facets.lastType(facet_dimension, gt_facet);

    for (; it != end; ++it) {

      ElementType type_facet = *it;

      Array<UInt> & f_to_double =
          mesh_facets.getData<UInt>("facet_to_double", type_facet, gt_facet);
      UInt nb_facet_to_double = f_to_double.getSize();

      if (nb_facet_to_double == 0)
        continue;

      ElementType type_subfacet = Mesh::getFacetType(type_facet);
      const UInt nb_subfacet_per_facet =
          Mesh::getNbFacetsPerElement(type_facet);
      GhostType gt_subfacet = _casper;
      Array<std::vector<Element> > * f_to_subfacet = NULL;

      Array<Element> & subfacet_to_facet =
          mesh_facets.getSubelementToElement(type_facet, gt_facet);

      Array<UInt> & conn_facet =
          mesh_facets.getConnectivity(type_facet, gt_facet);
      UInt nb_nodes_per_facet = conn_facet.getNbComponent();

      UInt old_nb_facet = conn_facet.getSize();
      UInt new_nb_facet = old_nb_facet + nb_facet_to_double;

      conn_facet.resize(new_nb_facet);
      subfacet_to_facet.resize(new_nb_facet);

      UInt new_facet = old_nb_facet - 1;
      Element new_facet_el(type_facet, 0, gt_facet);

      Array<Element>::iterator<Vector<Element> > subfacet_to_facet_begin =
          subfacet_to_facet.begin(nb_subfacet_per_facet);
      Array<UInt>::iterator<Vector<UInt> > conn_facet_begin =
          conn_facet.begin(nb_nodes_per_facet);

      for (UInt facet = 0; facet < nb_facet_to_double; ++facet) {
        UInt old_facet = f_to_double(facet);
        ++new_facet;

        /// adding a new facet by copying original one

        /// copy connectivity in new facet
        std::copy(conn_facet_begin + old_facet,
                  conn_facet_begin + old_facet + 1,
                  conn_facet_begin + new_facet);

        /// update subfacet_to_facet
        std::copy(subfacet_to_facet_begin + old_facet,
                  subfacet_to_facet_begin + old_facet + 1,
                  subfacet_to_facet_begin + new_facet);

        new_facet_el.element = new_facet;

        /// loop on every subfacet
        for (UInt sf = 0; sf < nb_subfacet_per_facet; ++sf) {
          Element & subfacet = subfacet_to_facet(old_facet, sf);
          if (subfacet == ElementNull)
            continue;

          if (gt_subfacet != subfacet.ghost_type) {
            gt_subfacet = subfacet.ghost_type;
            f_to_subfacet = &mesh_facets.getElementToSubelement(
                type_subfacet, subfacet.ghost_type);
          }

          /// update facet_to_subfacet array
          (*f_to_subfacet)(subfacet.element).push_back(new_facet_el);
        }
      }

      /// update facet_to_subfacet and _segment_3 facets if any
      if (!facet_mode) {
        updateSubfacetToFacet(mesh_facets, type_facet, gt_facet, true);
        updateFacetToSubfacet(mesh_facets, type_facet, gt_facet, true);
        updateQuadraticSegments<true>(mesh, mesh_facets, type_facet, gt_facet,
                                      doubled_nodes);
      } else
        updateQuadraticSegments<false>(mesh, mesh_facets, type_facet, gt_facet,
                                       doubled_nodes);
    }
  }

  AKANTU_DEBUG_OUT();
}

/* -------------------------------------------------------------------------- */
UInt MeshUtils::updateFacetToDouble(
    Mesh & mesh_facets, const ElementTypeMapArray<bool> & facet_insertion) {
  AKANTU_DEBUG_IN();

  UInt spatial_dimension = mesh_facets.getSpatialDimension();
  UInt nb_facets_to_double = 0.;

  for (ghost_type_t::iterator gt = ghost_type_t::begin();
       gt != ghost_type_t::end(); ++gt) {

    GhostType gt_facet = *gt;

    Mesh::type_iterator it =
        mesh_facets.firstType(spatial_dimension - 1, gt_facet);
    Mesh::type_iterator end =
        mesh_facets.lastType(spatial_dimension - 1, gt_facet);

    for (; it != end; ++it) {

      ElementType type_facet = *it;

      const Array<bool> & f_insertion = facet_insertion(type_facet, gt_facet);
      Array<UInt> & f_to_double =
          mesh_facets.getData<UInt>("facet_to_double", type_facet, gt_facet);

      Array<std::vector<Element> > & element_to_facet =
          mesh_facets.getElementToSubelement(type_facet, gt_facet);

      ElementType el_type = _not_defined;
      GhostType el_gt = _casper;
      UInt nb_facet_per_element = 0;
      Element old_facet_el(type_facet, 0, gt_facet);

      Array<Element> * facet_to_element = NULL;

      for (UInt f = 0; f < f_insertion.getSize(); ++f) {

        if (f_insertion(f) == false)
          continue;

        ++nb_facets_to_double;

        if (element_to_facet(f)[1].type == _not_defined
#if defined(AKANTU_COHESIVE_ELEMENT)
            || element_to_facet(f)[1].kind == _ek_cohesive
#endif
            ) {
          AKANTU_DEBUG_WARNING("attempt to double a facet on the boundary");
          continue;
        }

        f_to_double.push_back(f);

        UInt new_facet = mesh_facets.getNbElement(type_facet, gt_facet) +
                         f_to_double.getSize() - 1;
        old_facet_el.element = f;

        /// update facet_to_element vector
        Element & elem_to_update = element_to_facet(f)[1];
        UInt el = elem_to_update.element;

        if (elem_to_update.ghost_type != el_gt ||
            elem_to_update.type != el_type) {
          el_type = elem_to_update.type;
          el_gt = elem_to_update.ghost_type;
          facet_to_element =
              &mesh_facets.getSubelementToElement(el_type, el_gt);
          nb_facet_per_element = facet_to_element->getNbComponent();
        }

        Element * f_update =
            std::find(facet_to_element->storage() + el * nb_facet_per_element,
                      facet_to_element->storage() + el * nb_facet_per_element +
                          nb_facet_per_element,
                      old_facet_el);

        AKANTU_DEBUG_ASSERT(
            facet_to_element->storage() + el * nb_facet_per_element !=
                facet_to_element->storage() + el * nb_facet_per_element +
                    nb_facet_per_element,
            "Facet not found");

        f_update->element = new_facet;

        /// update elements connected to facet
        std::vector<Element> first_facet_list = element_to_facet(f);
        element_to_facet.push_back(first_facet_list);

        /// set new and original facets as boundary facets
        element_to_facet(new_facet)[0] = element_to_facet(new_facet)[1];

        element_to_facet(f)[1] = ElementNull;
        element_to_facet(new_facet)[1] = ElementNull;
      }
    }
  }

  AKANTU_DEBUG_OUT();
  return nb_facets_to_double;
}

/* -------------------------------------------------------------------------- */
void MeshUtils::resetFacetToDouble(Mesh & mesh_facets) {
  AKANTU_DEBUG_IN();

  for (UInt g = _not_ghost; g <= _ghost; ++g) {
    GhostType gt = (GhostType)g;

    Mesh::type_iterator it = mesh_facets.firstType(_all_dimensions, gt);
    Mesh::type_iterator end = mesh_facets.lastType(_all_dimensions, gt);
    for (; it != end; ++it) {
      ElementType type = *it;
      mesh_facets.getDataPointer<UInt>("facet_to_double", type, gt, 1, false);

      mesh_facets.getDataPointer<std::vector<Element> >(
          "facets_to_subfacet_double", type, gt, 1, false);

      mesh_facets.getDataPointer<std::vector<Element> >(
          "elements_to_subfacet_double", type, gt, 1, false);

      mesh_facets.getDataPointer<std::vector<Element> >(
          "subfacets_to_subsubfacet_double", type, gt, 1, false);
    }
  }

  AKANTU_DEBUG_OUT();
}

/* -------------------------------------------------------------------------- */
template <bool subsubfacet_mode>
void MeshUtils::findSubfacetToDouble(Mesh & mesh, Mesh & mesh_facets) {
  AKANTU_DEBUG_IN();

  UInt spatial_dimension = mesh_facets.getSpatialDimension();
  if (spatial_dimension == 1)
    return;

  for (ghost_type_t::iterator gt = ghost_type_t::begin();
       gt != ghost_type_t::end(); ++gt) {

    GhostType gt_facet = *gt;

    Mesh::type_iterator it =
        mesh_facets.firstType(spatial_dimension - 1, gt_facet);
    Mesh::type_iterator end =
        mesh_facets.lastType(spatial_dimension - 1, gt_facet);

    for (; it != end; ++it) {

      ElementType type_facet = *it;

      Array<UInt> & f_to_double =
          mesh_facets.getData<UInt>("facet_to_double", type_facet, gt_facet);
      UInt nb_facet_to_double = f_to_double.getSize();
      if (nb_facet_to_double == 0)
        continue;

      ElementType type_subfacet = Mesh::getFacetType(type_facet);
      GhostType gt_subfacet = _casper;

      ElementType type_subsubfacet = Mesh::getFacetType(type_subfacet);
      GhostType gt_subsubfacet = _casper;

      Array<UInt> * conn_subfacet = NULL;
      Array<UInt> * sf_to_double = NULL;
      Array<std::vector<Element> > * sf_to_subfacet_double = NULL;
      Array<std::vector<Element> > * f_to_subfacet_double = NULL;
      Array<std::vector<Element> > * el_to_subfacet_double = NULL;

      UInt nb_subfacet = Mesh::getNbFacetsPerElement(type_facet);

      UInt nb_subsubfacet;
      UInt nb_nodes_per_sf_el;

      if (subsubfacet_mode) {
        nb_nodes_per_sf_el = Mesh::getNbNodesPerElement(type_subsubfacet);
        nb_subsubfacet = Mesh::getNbFacetsPerElement(type_subfacet);
      } else
        nb_nodes_per_sf_el = Mesh::getNbNodesPerElement(type_subfacet);

      Array<Element> & subfacet_to_facet =
          mesh_facets.getSubelementToElement(type_facet, gt_facet);

      Array<std::vector<Element> > & element_to_facet =
          mesh_facets.getElementToSubelement(type_facet, gt_facet);

      Array<Element> * subsubfacet_to_subfacet = NULL;

      UInt old_nb_facet = subfacet_to_facet.getSize() - nb_facet_to_double;

      Element current_facet(type_facet, 0, gt_facet);
      std::vector<Element> element_list;
      std::vector<Element> facet_list;
      std::vector<Element> * subfacet_list;
      if (subsubfacet_mode)
        subfacet_list = new std::vector<Element>;

      /// map to filter subfacets
      Array<std::vector<Element> > * facet_to_subfacet = NULL;

      /// this is used to make sure that both new and old facets are
      /// checked
      UInt facets[2];

      /// loop on every facet
      for (UInt f_index = 0; f_index < 2; ++f_index) {
        for (UInt facet = 0; facet < nb_facet_to_double; ++facet) {
          facets[bool(f_index)] = f_to_double(facet);
          facets[!bool(f_index)] = old_nb_facet + facet;

          UInt old_facet = facets[0];
          UInt new_facet = facets[1];

          Element & starting_element = element_to_facet(new_facet)[0];
          current_facet.element = old_facet;

          /// loop on every subfacet
          for (UInt sf = 0; sf < nb_subfacet; ++sf) {

            Element & subfacet = subfacet_to_facet(old_facet, sf);
            if (subfacet == ElementNull)
              continue;

            if (gt_subfacet != subfacet.ghost_type) {
              gt_subfacet = subfacet.ghost_type;

              if (subsubfacet_mode) {
                subsubfacet_to_subfacet = &mesh_facets.getSubelementToElement(
                    type_subfacet, gt_subfacet);
              } else {
                conn_subfacet =
                    &mesh_facets.getConnectivity(type_subfacet, gt_subfacet);
                sf_to_double = &mesh_facets.getData<UInt>(
                    "facet_to_double", type_subfacet, gt_subfacet);

                f_to_subfacet_double =
                    &mesh_facets.getData<std::vector<Element> >(
                        "facets_to_subfacet_double", type_subfacet,
                        gt_subfacet);

                el_to_subfacet_double =
                    &mesh_facets.getData<std::vector<Element> >(
                        "elements_to_subfacet_double", type_subfacet,
                        gt_subfacet);

                facet_to_subfacet = &mesh_facets.getElementToSubelement(
                    type_subfacet, gt_subfacet);
              }
            }

            if (subsubfacet_mode) {
              /// loop on every subsubfacet
              for (UInt ssf = 0; ssf < nb_subsubfacet; ++ssf) {
                Element & subsubfacet =
                    (*subsubfacet_to_subfacet)(subfacet.element, ssf);

                if (subsubfacet == ElementNull)
                  continue;

                if (gt_subsubfacet != subsubfacet.ghost_type) {
                  gt_subsubfacet = subsubfacet.ghost_type;
                  conn_subfacet = &mesh_facets.getConnectivity(type_subsubfacet,
                                                               gt_subsubfacet);
                  sf_to_double = &mesh_facets.getData<UInt>(
                      "facet_to_double", type_subsubfacet, gt_subsubfacet);

                  sf_to_subfacet_double =
                      &mesh_facets.getData<std::vector<Element> >(
                          "subfacets_to_subsubfacet_double", type_subsubfacet,
                          gt_subsubfacet);

                  f_to_subfacet_double =
                      &mesh_facets.getData<std::vector<Element> >(
                          "facets_to_subfacet_double", type_subsubfacet,
                          gt_subsubfacet);

                  el_to_subfacet_double =
                      &mesh_facets.getData<std::vector<Element> >(
                          "elements_to_subfacet_double", type_subsubfacet,
                          gt_subsubfacet);

                  facet_to_subfacet = &mesh_facets.getElementToSubelement(
                      type_subsubfacet, gt_subsubfacet);
                }

                UInt global_ssf = subsubfacet.element;

                Vector<UInt> subsubfacet_connectivity(
                    conn_subfacet->storage() + global_ssf * nb_nodes_per_sf_el,
                    nb_nodes_per_sf_el);

                /// check if subsubfacet is to be doubled
                if (findElementsAroundSubfacet<true>(
                        mesh, mesh_facets, starting_element, current_facet,
                        subsubfacet_connectivity, element_list, facet_list,
                        subfacet_list) == false &&
                    removeElementsInVector(*subfacet_list,
                                           (*facet_to_subfacet)(global_ssf)) ==
                        false) {

                  sf_to_double->push_back(global_ssf);
                  sf_to_subfacet_double->push_back(*subfacet_list);
                  f_to_subfacet_double->push_back(facet_list);
                  el_to_subfacet_double->push_back(element_list);
                }
              }
            } else {
              const UInt global_sf = subfacet.element;

              Vector<UInt> subfacet_connectivity(
                  conn_subfacet->storage() + global_sf * nb_nodes_per_sf_el,
                  nb_nodes_per_sf_el);

              /// check if subfacet is to be doubled
              if (findElementsAroundSubfacet<false>(
                      mesh, mesh_facets, starting_element, current_facet,
                      subfacet_connectivity, element_list,
                      facet_list) == false &&
                  removeElementsInVector(
                      facet_list, (*facet_to_subfacet)(global_sf)) == false) {

                sf_to_double->push_back(global_sf);
                f_to_subfacet_double->push_back(facet_list);
                el_to_subfacet_double->push_back(element_list);
              }
            }
          }
        }
      }

      if (subsubfacet_mode)
        delete subfacet_list;
    }
  }

  AKANTU_DEBUG_OUT();
}

/* -------------------------------------------------------------------------- */
#if defined(AKANTU_COHESIVE_ELEMENT)
void MeshUtils::updateCohesiveData(Mesh & mesh, Mesh & mesh_facets,
                                   Array<Element> & new_elements) {
  AKANTU_DEBUG_IN();

  UInt spatial_dimension = mesh.getSpatialDimension();
  bool third_dimension = spatial_dimension == 3;

  for (ghost_type_t::iterator gt = ghost_type_t::begin();
       gt != ghost_type_t::end(); ++gt) {

    GhostType gt_facet = *gt;

    Mesh::type_iterator it =
        mesh_facets.firstType(spatial_dimension - 1, gt_facet);
    Mesh::type_iterator end =
        mesh_facets.lastType(spatial_dimension - 1, gt_facet);

    for (; it != end; ++it) {

      ElementType type_facet = *it;

      Array<UInt> & f_to_double =
          mesh_facets.getData<UInt>("facet_to_double", type_facet, gt_facet);

      UInt nb_facet_to_double = f_to_double.getSize();
      if (nb_facet_to_double == 0)
        continue;

      ElementType type_cohesive = FEEngine::getCohesiveElementType(type_facet);

      Array<Element> * facet_to_coh_element =
          mesh_facets.getSubelementToElementPointer(type_cohesive, gt_facet);

      Array<UInt> & conn_facet =
          mesh_facets.getConnectivity(type_facet, gt_facet);
      Array<UInt> * conn_cohesive =
          mesh.getConnectivityPointer(type_cohesive, gt_facet);
      UInt nb_nodes_per_facet = Mesh::getNbNodesPerElement(type_facet);

      Array<std::vector<Element> > & element_to_facet =
          mesh_facets.getElementToSubelement(type_facet, gt_facet);

      UInt old_nb_cohesive_elements = conn_cohesive->getSize();
      UInt new_nb_cohesive_elements =
          conn_cohesive->getSize() + nb_facet_to_double;

      UInt old_nb_facet = element_to_facet.getSize() - nb_facet_to_double;
      facet_to_coh_element->resize(new_nb_cohesive_elements);
      conn_cohesive->resize(new_nb_cohesive_elements);

      UInt new_elements_old_size = new_elements.getSize();
      new_elements.resize(new_elements_old_size + nb_facet_to_double);

      Element c_element(type_cohesive, 0, gt_facet, _ek_cohesive);
      Element f_element(type_facet, 0, gt_facet);

      UInt facets[2];

      for (UInt facet = 0; facet < nb_facet_to_double; ++facet) {

        /// (in 3D cohesive elements connectivity is inverted)
        facets[third_dimension] = f_to_double(facet);
        facets[!third_dimension] = old_nb_facet + facet;

        UInt cohesive_element = old_nb_cohesive_elements + facet;

        /// store doubled facets
        f_element.element = facets[0];
        (*facet_to_coh_element)(cohesive_element, 0) = f_element;
        f_element.element = facets[1];
        (*facet_to_coh_element)(cohesive_element, 1) = f_element;

        /// modify cohesive elements' connectivity
        for (UInt n = 0; n < nb_nodes_per_facet; ++n) {
          (*conn_cohesive)(cohesive_element, n) = conn_facet(facets[0], n);
          (*conn_cohesive)(cohesive_element, n + nb_nodes_per_facet) =
              conn_facet(facets[1], n);
        }

        /// update element_to_facet vectors
        c_element.element = cohesive_element;
        element_to_facet(facets[0])[1] = c_element;
        element_to_facet(facets[1])[1] = c_element;

        /// add cohesive element to the element event list
        new_elements(new_elements_old_size + facet) = c_element;
      }
    }
  }

  AKANTU_DEBUG_OUT();
}
#endif

/* -------------------------------------------------------------------------- */
void MeshUtils::doublePointFacet(Mesh & mesh, Mesh & mesh_facets,
                                 Array<UInt> & doubled_nodes) {
  AKANTU_DEBUG_IN();

  UInt spatial_dimension = mesh.getSpatialDimension();
  if (spatial_dimension != 1)
    return;

  Array<Real> & position = mesh.getNodes();

  for (ghost_type_t::iterator gt = ghost_type_t::begin();
       gt != ghost_type_t::end(); ++gt) {

    GhostType gt_facet = *gt;

    Mesh::type_iterator it =
        mesh_facets.firstType(spatial_dimension - 1, gt_facet);
    Mesh::type_iterator end =
        mesh_facets.lastType(spatial_dimension - 1, gt_facet);

    for (; it != end; ++it) {

      ElementType type_facet = *it;

      Array<UInt> & conn_facet =
          mesh_facets.getConnectivity(type_facet, gt_facet);
      Array<std::vector<Element> > & element_to_facet =
          mesh_facets.getElementToSubelement(type_facet, gt_facet);

      const Array<UInt> & f_to_double =
          mesh_facets.getData<UInt>("facet_to_double", type_facet, gt_facet);

      UInt nb_facet_to_double = f_to_double.getSize();

      UInt old_nb_facet = element_to_facet.getSize() - nb_facet_to_double;
      UInt new_nb_facet = element_to_facet.getSize();

      UInt old_nb_nodes = position.getSize();
      UInt new_nb_nodes = old_nb_nodes + nb_facet_to_double;

      position.resize(new_nb_nodes);
      conn_facet.resize(new_nb_facet);

      UInt old_nb_doubled_nodes = doubled_nodes.getSize();
      doubled_nodes.resize(old_nb_doubled_nodes + nb_facet_to_double);

      for (UInt facet = 0; facet < nb_facet_to_double; ++facet) {
        UInt old_facet = f_to_double(facet);
        UInt new_facet = old_nb_facet + facet;

        ElementType type = element_to_facet(new_facet)[0].type;
        UInt el = element_to_facet(new_facet)[0].element;
        GhostType gt = element_to_facet(new_facet)[0].ghost_type;

        UInt old_node = conn_facet(old_facet);
        UInt new_node = old_nb_nodes + facet;

        /// update position
        position(new_node) = position(old_node);

        conn_facet(new_facet) = new_node;
        Array<UInt> & conn_segment = mesh.getConnectivity(type, gt);
        UInt nb_nodes_per_segment = conn_segment.getNbComponent();

        /// update facet connectivity
        UInt i;
        for (i = 0;
             conn_segment(el, i) != old_node && i <= nb_nodes_per_segment; ++i)
          ;
        conn_segment(el, i) = new_node;

        doubled_nodes(old_nb_doubled_nodes + facet, 0) = old_node;
        doubled_nodes(old_nb_doubled_nodes + facet, 1) = new_node;
      }
    }
  }

  AKANTU_DEBUG_OUT();
}

/* -------------------------------------------------------------------------- */
template <bool third_dim_segments>
void MeshUtils::updateQuadraticSegments(Mesh & mesh, Mesh & mesh_facets,
                                        ElementType type_facet,
                                        GhostType gt_facet,
                                        Array<UInt> & doubled_nodes) {
  AKANTU_DEBUG_IN();

  if (type_facet != _segment_3)
    return;

  Array<UInt> & f_to_double =
      mesh_facets.getData<UInt>("facet_to_double", type_facet, gt_facet);
  UInt nb_facet_to_double = f_to_double.getSize();

  UInt old_nb_facet =
      mesh_facets.getNbElement(type_facet, gt_facet) - nb_facet_to_double;

  Array<UInt> & conn_facet = mesh_facets.getConnectivity(type_facet, gt_facet);

  Array<std::vector<Element> > & element_to_facet =
      mesh_facets.getElementToSubelement(type_facet, gt_facet);

  /// this ones matter only for segments in 3D
  Array<std::vector<Element> > * el_to_subfacet_double = NULL;
  Array<std::vector<Element> > * f_to_subfacet_double = NULL;

  if (third_dim_segments) {
    el_to_subfacet_double = &mesh_facets.getData<std::vector<Element> >(
        "elements_to_subfacet_double", type_facet, gt_facet);

    f_to_subfacet_double = &mesh_facets.getData<std::vector<Element> >(
        "facets_to_subfacet_double", type_facet, gt_facet);
  }

  std::vector<UInt> middle_nodes;

  for (UInt facet = 0; facet < nb_facet_to_double; ++facet) {
    UInt old_facet = f_to_double(facet);
    UInt node = conn_facet(old_facet, 2);
    if (!mesh.isPureGhostNode(node))
      middle_nodes.push_back(node);
  }

  UInt n = doubled_nodes.getSize();

  doubleNodes(mesh, middle_nodes, doubled_nodes);

  for (UInt facet = 0; facet < nb_facet_to_double; ++facet) {
    UInt old_facet = f_to_double(facet);
    UInt old_node = conn_facet(old_facet, 2);
    if (mesh.isPureGhostNode(old_node))
      continue;

    UInt new_node = doubled_nodes(n, 1);
    UInt new_facet = old_nb_facet + facet;

    conn_facet(new_facet, 2) = new_node;

    if (third_dim_segments) {
      updateElementalConnectivity(mesh_facets, old_node, new_node,
                                  element_to_facet(new_facet));

      updateElementalConnectivity(mesh, old_node, new_node,
                                  (*el_to_subfacet_double)(facet),
                                  &(*f_to_subfacet_double)(facet));
    } else {
      updateElementalConnectivity(mesh, old_node, new_node,
                                  element_to_facet(new_facet));
    }
    ++n;
  }

  AKANTU_DEBUG_OUT();
}

/* -------------------------------------------------------------------------- */
void MeshUtils::updateSubfacetToFacet(Mesh & mesh_facets,
                                      ElementType type_subfacet,
                                      GhostType gt_subfacet, bool facet_mode) {
  AKANTU_DEBUG_IN();

  Array<UInt> & sf_to_double =
      mesh_facets.getData<UInt>("facet_to_double", type_subfacet, gt_subfacet);
  UInt nb_subfacet_to_double = sf_to_double.getSize();

  /// update subfacet_to_facet vector
  ElementType type_facet = _not_defined;
  GhostType gt_facet = _casper;
  Array<Element> * subfacet_to_facet = NULL;
  UInt nb_subfacet_per_facet = 0;
  UInt old_nb_subfacet = mesh_facets.getNbElement(type_subfacet, gt_subfacet) -
                         nb_subfacet_to_double;

  Array<std::vector<Element> > * facet_list = NULL;
  if (facet_mode)
    facet_list = &mesh_facets.getData<std::vector<Element> >(
        "facets_to_subfacet_double", type_subfacet, gt_subfacet);
  else
    facet_list = &mesh_facets.getData<std::vector<Element> >(
        "subfacets_to_subsubfacet_double", type_subfacet, gt_subfacet);

  Element old_subfacet_el(type_subfacet, 0, gt_subfacet);
  Element new_subfacet_el(type_subfacet, 0, gt_subfacet);

  for (UInt sf = 0; sf < nb_subfacet_to_double; ++sf) {
    old_subfacet_el.element = sf_to_double(sf);
    new_subfacet_el.element = old_nb_subfacet + sf;

    for (UInt f = 0; f < (*facet_list)(sf).size(); ++f) {
      Element & facet = (*facet_list)(sf)[f];

      if (facet.type != type_facet || facet.ghost_type != gt_facet) {
        type_facet = facet.type;
        gt_facet = facet.ghost_type;

        subfacet_to_facet =
            &mesh_facets.getSubelementToElement(type_facet, gt_facet);
        nb_subfacet_per_facet = subfacet_to_facet->getNbComponent();
      }

      Element * sf_update = std::find(
          subfacet_to_facet->storage() + facet.element * nb_subfacet_per_facet,
          subfacet_to_facet->storage() + facet.element * nb_subfacet_per_facet +
              nb_subfacet_per_facet,
          old_subfacet_el);

      AKANTU_DEBUG_ASSERT(subfacet_to_facet->storage() +
                                  facet.element * nb_subfacet_per_facet !=
                              subfacet_to_facet->storage() +
                                  facet.element * nb_subfacet_per_facet +
                                  nb_subfacet_per_facet,
                          "Subfacet not found");

      *sf_update = new_subfacet_el;
    }
  }

  AKANTU_DEBUG_OUT();
}

/* -------------------------------------------------------------------------- */
void MeshUtils::updateFacetToSubfacet(Mesh & mesh_facets,
                                      ElementType type_subfacet,
                                      GhostType gt_subfacet, bool facet_mode) {
  AKANTU_DEBUG_IN();

  Array<UInt> & sf_to_double =
      mesh_facets.getData<UInt>("facet_to_double", type_subfacet, gt_subfacet);
  UInt nb_subfacet_to_double = sf_to_double.getSize();

  Array<std::vector<Element> > & facet_to_subfacet =
      mesh_facets.getElementToSubelement(type_subfacet, gt_subfacet);

  Array<std::vector<Element> > * facet_to_subfacet_double = NULL;

  if (facet_mode) {
    facet_to_subfacet_double = &mesh_facets.getData<std::vector<Element> >(
        "facets_to_subfacet_double", type_subfacet, gt_subfacet);
  } else {
    facet_to_subfacet_double = &mesh_facets.getData<std::vector<Element> >(
        "subfacets_to_subsubfacet_double", type_subfacet, gt_subfacet);
  }

  UInt old_nb_subfacet = facet_to_subfacet.getSize();
  facet_to_subfacet.resize(old_nb_subfacet + nb_subfacet_to_double);

  for (UInt sf = 0; sf < nb_subfacet_to_double; ++sf)
    facet_to_subfacet(old_nb_subfacet + sf) = (*facet_to_subfacet_double)(sf);

  AKANTU_DEBUG_OUT();
}

/* -------------------------------------------------------------------------- */
template <UInt spatial_dimension>
void MeshUtils::doubleSubfacet(Mesh & mesh, Mesh & mesh_facets,
                               Array<UInt> & doubled_nodes) {
  AKANTU_DEBUG_IN();

  if (spatial_dimension == 1)
    return;

  for (ghost_type_t::iterator gt = ghost_type_t::begin();
       gt != ghost_type_t::end(); ++gt) {

    GhostType gt_subfacet = *gt;

    Mesh::type_iterator it = mesh_facets.firstType(0, gt_subfacet);
    Mesh::type_iterator end = mesh_facets.lastType(0, gt_subfacet);

    for (; it != end; ++it) {

      ElementType type_subfacet = *it;

      Array<UInt> & sf_to_double = mesh_facets.getData<UInt>(
          "facet_to_double", type_subfacet, gt_subfacet);
      UInt nb_subfacet_to_double = sf_to_double.getSize();

      if (nb_subfacet_to_double == 0)
        continue;

      AKANTU_DEBUG_ASSERT(
          type_subfacet == _point_1,
          "Only _point_1 subfacet doubling is supported at the moment");

      Array<UInt> & conn_subfacet =
          mesh_facets.getConnectivity(type_subfacet, gt_subfacet);

      UInt old_nb_subfacet = conn_subfacet.getSize();
      UInt new_nb_subfacet = old_nb_subfacet + nb_subfacet_to_double;

      conn_subfacet.resize(new_nb_subfacet);

      std::vector<UInt> nodes_to_double;
      UInt old_nb_doubled_nodes = doubled_nodes.getSize();

      /// double nodes
      for (UInt sf = 0; sf < nb_subfacet_to_double; ++sf) {
        UInt old_subfacet = sf_to_double(sf);
        nodes_to_double.push_back(conn_subfacet(old_subfacet));
      }

      doubleNodes(mesh, nodes_to_double, doubled_nodes);

      /// add new nodes in connectivity
      for (UInt sf = 0; sf < nb_subfacet_to_double; ++sf) {
        UInt new_subfacet = old_nb_subfacet + sf;
        UInt new_node = doubled_nodes(old_nb_doubled_nodes + sf, 1);

        conn_subfacet(new_subfacet) = new_node;
      }

      /// update facet and element connectivity
      Array<std::vector<Element> > & f_to_subfacet_double =
          mesh_facets.getData<std::vector<Element> >(
              "facets_to_subfacet_double", type_subfacet, gt_subfacet);

      Array<std::vector<Element> > & el_to_subfacet_double =
          mesh_facets.getData<std::vector<Element> >(
              "elements_to_subfacet_double", type_subfacet, gt_subfacet);

      Array<std::vector<Element> > * sf_to_subfacet_double = NULL;

      if (spatial_dimension == 3)
        sf_to_subfacet_double = &mesh_facets.getData<std::vector<Element> >(
            "subfacets_to_subsubfacet_double", type_subfacet, gt_subfacet);

      for (UInt sf = 0; sf < nb_subfacet_to_double; ++sf) {
        UInt old_node = doubled_nodes(old_nb_doubled_nodes + sf, 0);
        UInt new_node = doubled_nodes(old_nb_doubled_nodes + sf, 1);

        updateElementalConnectivity(mesh, old_node, new_node,
                                    el_to_subfacet_double(sf),
                                    &f_to_subfacet_double(sf));

        updateElementalConnectivity(mesh_facets, old_node, new_node,
                                    f_to_subfacet_double(sf));

        if (spatial_dimension == 3)
          updateElementalConnectivity(mesh_facets, old_node, new_node,
                                      (*sf_to_subfacet_double)(sf));
      }

      if (spatial_dimension == 2) {
        updateSubfacetToFacet(mesh_facets, type_subfacet, gt_subfacet, true);
        updateFacetToSubfacet(mesh_facets, type_subfacet, gt_subfacet, true);
      } else if (spatial_dimension == 3) {
        updateSubfacetToFacet(mesh_facets, type_subfacet, gt_subfacet, false);
        updateFacetToSubfacet(mesh_facets, type_subfacet, gt_subfacet, false);
      }
    }
  }

  AKANTU_DEBUG_OUT();
}

/* -------------------------------------------------------------------------- */
void MeshUtils::flipFacets(
    Mesh & mesh_facets, const ElementTypeMapArray<UInt> & global_connectivity,
    GhostType gt_facet) {
  AKANTU_DEBUG_IN();

  UInt spatial_dimension = mesh_facets.getSpatialDimension();

  /// get global connectivity for local mesh
  ElementTypeMapArray<UInt> global_connectivity_tmp("global_connectivity_tmp", mesh_facets.getID(), mesh_facets.getMemoryID());

  mesh_facets.initElementTypeMapArray(global_connectivity_tmp, 1,
                                      spatial_dimension - 1, gt_facet, true,
                                      _ek_regular, true);

  mesh_facets.getGlobalConnectivity(global_connectivity_tmp,
                                    spatial_dimension - 1, gt_facet);

  Mesh::type_iterator it =
      mesh_facets.firstType(spatial_dimension - 1, gt_facet);
  Mesh::type_iterator end =
      mesh_facets.lastType(spatial_dimension - 1, gt_facet);

  /// loop on every facet
  for (; it != end; ++it) {
    ElementType type_facet = *it;

    Array<UInt> & connectivity =
        mesh_facets.getConnectivity(type_facet, gt_facet);
    const Array<UInt> & g_connectivity =
        global_connectivity(type_facet, gt_facet);

    Array<std::vector<Element> > & el_to_f =
        mesh_facets.getElementToSubelement(type_facet, gt_facet);
    Array<Element> & subfacet_to_facet =
        mesh_facets.getSubelementToElement(type_facet, gt_facet);

    UInt nb_subfacet_per_facet = subfacet_to_facet.getNbComponent();
    UInt nb_nodes_per_facet = connectivity.getNbComponent();
    UInt nb_facet = connectivity.getSize();

    UInt nb_nodes_per_P1_facet =
        Mesh::getNbNodesPerElement(Mesh::getP1ElementType(type_facet));

    Array<UInt> & global_conn_tmp =
        global_connectivity_tmp(type_facet, gt_facet);

    Array<UInt>::iterator<Vector<UInt> > conn_it =
        connectivity.begin(nb_nodes_per_facet);
    Array<UInt>::iterator<Vector<UInt> > gconn_tmp_it =
        global_conn_tmp.begin(nb_nodes_per_facet);
    Array<UInt>::const_iterator<Vector<UInt> > conn_glob_it =
        g_connectivity.begin(nb_nodes_per_facet);
    Array<Element>::iterator<Vector<Element> > subf_to_f =
        subfacet_to_facet.begin(nb_subfacet_per_facet);

    UInt * conn_tmp_pointer = new UInt[nb_nodes_per_facet];
    Vector<UInt> conn_tmp(conn_tmp_pointer, nb_nodes_per_facet);

    Element el_tmp;
    Element * subf_tmp_pointer = new Element[nb_subfacet_per_facet];
    Vector<Element> subf_tmp(subf_tmp_pointer, nb_subfacet_per_facet);

    for (UInt f = 0; f < nb_facet;
         ++f, ++conn_it, ++gconn_tmp_it, ++subf_to_f, ++conn_glob_it) {

      Vector<UInt> & gconn_tmp = *gconn_tmp_it;
      const Vector<UInt> & conn_glob = *conn_glob_it;
      Vector<UInt> & conn_local = *conn_it;

      /// skip facet if connectivities are the same
      if (gconn_tmp == conn_glob)
        continue;

      /// re-arrange connectivity
      conn_tmp = conn_local;

      UInt * begin = conn_glob.storage();
      UInt * end = conn_glob.storage() + nb_nodes_per_facet;

      for (UInt n = 0; n < nb_nodes_per_facet; ++n) {

        UInt * new_node = std::find(begin, end, gconn_tmp(n));
        AKANTU_DEBUG_ASSERT(new_node != end, "Node not found");

        UInt new_position = new_node - begin;

        conn_local(new_position) = conn_tmp(n);
      }

      /// if 3D, check if facets are just rotated
      if (spatial_dimension == 3) {
        /// find first node
        UInt * new_node = std::find(begin, end, gconn_tmp(0));
        AKANTU_DEBUG_ASSERT(new_node != end, "Node not found");

        UInt new_position = new_node - begin;
        UInt n = 1;

        /// count how many nodes in the received connectivity follow
        /// the same order of those in the local connectivity
        for (; n < nb_nodes_per_P1_facet &&
                   gconn_tmp(n) ==
                       conn_glob((new_position + n) % nb_nodes_per_P1_facet);
             ++n)
          ;

        /// skip the facet inversion if facet is just rotated
        if (n == nb_nodes_per_P1_facet)
          continue;
      }

      /// update data to invert facet
      el_tmp = el_to_f(f)[0];
      el_to_f(f)[0] = el_to_f(f)[1];
      el_to_f(f)[1] = el_tmp;

      subf_tmp = (*subf_to_f);
      (*subf_to_f)(0) = subf_tmp(1);
      (*subf_to_f)(1) = subf_tmp(0);
    }

    delete[] subf_tmp_pointer;
    delete[] conn_tmp_pointer;
  }

  AKANTU_DEBUG_OUT();
}

/* -------------------------------------------------------------------------- */
void MeshUtils::fillElementToSubElementsData(Mesh & mesh) {
  AKANTU_DEBUG_IN();

  if (mesh.getNbElement(mesh.getSpatialDimension() - 1) == 0) {
    AKANTU_DEBUG_INFO("There are not facets, add them in the mesh file or call "
                      "the buildFacet method.");
    return;
  }

  UInt spatial_dimension = mesh.getSpatialDimension();
<<<<<<< HEAD
  ElementTypeMapArray<Real> barycenters("barycenter_tmp", mesh.getID(), mesh.getMemoryID());
  mesh.initElementTypeMapArray(barycenters,
			      spatial_dimension,
			      _all_dimensions);
=======
  ElementTypeMapArray<Real> barycenters("barycenter_tmp", mesh.getID());
  mesh.initElementTypeMapArray(barycenters, spatial_dimension, _all_dimensions);
>>>>>>> 74ee2c60

  for (ghost_type_t::iterator gt = ghost_type_t::begin();
       gt != ghost_type_t::end(); ++gt) {
    Mesh::type_iterator it = mesh.firstType(_all_dimensions, *gt);
    Mesh::type_iterator end = mesh.lastType(_all_dimensions, *gt);
    for (; it != end; ++it) {
      UInt nb_element = mesh.getNbElement(*it, *gt);
      Array<Real> & barycenters_arr = barycenters(*it, *gt);
      barycenters_arr.resize(nb_element);
      Array<Real>::vector_iterator bary =
          barycenters_arr.begin(spatial_dimension);
      Array<Real>::vector_iterator bary_end =
          barycenters_arr.end(spatial_dimension);

      for (UInt el = 0; bary != bary_end; ++bary, ++el) {
        mesh.getBarycenter(el, *it, bary->storage(), *gt);
      }
    }
  }

  for (Int sp(spatial_dimension); sp >= 1; --sp) {
    if (mesh.getNbElement(sp) == 0)
      continue;

    for (ghost_type_t::iterator git = ghost_type_t::begin();
         git != ghost_type_t::end(); ++git) {
      Mesh::type_iterator tit = mesh.firstType(sp, *git);
      Mesh::type_iterator tend = mesh.lastType(sp, *git);
      for (; tit != tend; ++tit) {
        mesh.getSubelementToElementPointer(*tit, *git)
            ->resize(mesh.getNbElement(*tit, *git));
        mesh.getSubelementToElement(*tit, *git).clear();
      }

      tit = mesh.firstType(sp - 1, *git);
      tend = mesh.lastType(sp - 1, *git);
      for (; tit != tend; ++tit) {
        mesh.getElementToSubelementPointer(*tit, *git)
            ->resize(mesh.getNbElement(*tit, *git));
        mesh.getElementToSubelement(*tit, *git).clear();
      }
    }

    CSR<Element> nodes_to_elements;
    buildNode2Elements(mesh, nodes_to_elements, sp);

    Element facet_element;

    for (ghost_type_t::iterator git = ghost_type_t::begin();
         git != ghost_type_t::end(); ++git) {
      Mesh::type_iterator tit = mesh.firstType(sp - 1, *git);
      Mesh::type_iterator tend = mesh.lastType(sp - 1, *git);

      facet_element.ghost_type = *git;
      for (; tit != tend; ++tit) {
        facet_element.type = *tit;

        Array<std::vector<Element> > & element_to_subelement =
            mesh.getElementToSubelement(*tit, *git);

        const Array<UInt> & connectivity = mesh.getConnectivity(*tit, *git);

        Array<UInt>::const_iterator<Vector<UInt> > fit =
            connectivity.begin(mesh.getNbNodesPerElement(*tit));
        Array<UInt>::const_iterator<Vector<UInt> > fend =
            connectivity.end(mesh.getNbNodesPerElement(*tit));

        UInt fid = 0;
        for (; fit != fend; ++fit, ++fid) {
          const Vector<UInt> & facet = *fit;
          facet_element.element = fid;
          std::map<Element, UInt> element_seen_counter;
          UInt nb_nodes_per_facet =
              mesh.getNbNodesPerElement(Mesh::getP1ElementType(*tit));
          for (UInt n(0); n < nb_nodes_per_facet; ++n) {
            CSR<Element>::iterator eit = nodes_to_elements.begin(facet(n));
            CSR<Element>::iterator eend = nodes_to_elements.end(facet(n));
            for (; eit != eend; ++eit) {
              Element & elem = *eit;
              std::map<Element, UInt>::iterator cit =
                  element_seen_counter.find(elem);
              if (cit != element_seen_counter.end()) {
                cit->second++;
              } else {
                element_seen_counter[elem] = 1;
              }
            }
          }

          std::vector<Element> connected_elements;
          std::map<Element, UInt>::iterator cit = element_seen_counter.begin();
          std::map<Element, UInt>::iterator cend = element_seen_counter.end();
          for (; cit != cend; ++cit) {
            if (cit->second == nb_nodes_per_facet)
              connected_elements.push_back(cit->first);
          }

          std::vector<Element>::iterator ceit = connected_elements.begin();
          std::vector<Element>::iterator ceend = connected_elements.end();
          for (; ceit != ceend; ++ceit)
            element_to_subelement(fid).push_back(*ceit);

          for (UInt ce = 0; ce < connected_elements.size(); ++ce) {
            Element & elem = connected_elements[ce];
            Array<Element> & subelement_to_element =
                *(mesh.getSubelementToElementPointer(elem.type,
                                                     elem.ghost_type));

            UInt f(0);
            for (; f < mesh.getNbFacetsPerElement(elem.type) &&
                       subelement_to_element(elem.element, f) != ElementNull;
                 ++f)
              ;

            AKANTU_DEBUG_ASSERT(
                f < mesh.getNbFacetsPerElement(elem.type),
                "The element " << elem << " seems to have too many facets!! ("
                               << f << " < "
                               << mesh.getNbFacetsPerElement(elem.type) << ")");

            subelement_to_element(elem.element, f) = facet_element;
          }
        }
      }
    }
  }

  AKANTU_DEBUG_OUT();
}

/* -------------------------------------------------------------------------- */
template <bool third_dim_points>
bool MeshUtils::findElementsAroundSubfacet(
    const Mesh & mesh, const Mesh & mesh_facets,
    const Element & starting_element, const Element & end_facet,
    const Vector<UInt> & subfacet_connectivity,
    std::vector<Element> & elem_list, std::vector<Element> & facet_list,
    std::vector<Element> * subfacet_list) {
  AKANTU_DEBUG_IN();

  /// preallocated stuff before starting
  bool facet_matched = false;

  elem_list.clear();
  facet_list.clear();

  if (third_dim_points)
    subfacet_list->clear();

  elem_list.push_back(starting_element);

  const Array<UInt> * facet_connectivity = NULL;
  const Array<UInt> * sf_connectivity = NULL;
  const Array<Element> * facet_to_element = NULL;
  const Array<Element> * subfacet_to_facet = NULL;

  ElementType current_type = _not_defined;
  GhostType current_ghost_type = _casper;

  ElementType current_facet_type = _not_defined;
  GhostType current_facet_ghost_type = _casper;

  ElementType current_subfacet_type = _not_defined;
  GhostType current_subfacet_ghost_type = _casper;

  const Array<std::vector<Element> > * element_to_facet = NULL;

  const Element * opposing_el = NULL;

  std::queue<Element> elements_to_check;
  elements_to_check.push(starting_element);

  /// keep going until there are elements to check
  while (!elements_to_check.empty()) {

    /// check current element
    Element & current_el = elements_to_check.front();

    if (current_el.type != current_type ||
        current_el.ghost_type != current_ghost_type) {

      current_type = current_el.type;
      current_ghost_type = current_el.ghost_type;

      facet_to_element =
          &mesh_facets.getSubelementToElement(current_type, current_ghost_type);
    }

    /// loop over each facet of the element
    for (UInt f = 0; f < facet_to_element->getNbComponent(); ++f) {

      const Element & current_facet =
          (*facet_to_element)(current_el.element, f);

      if (current_facet == ElementNull)
        continue;

      if (current_facet_type != current_facet.type ||
          current_facet_ghost_type != current_facet.ghost_type) {

        current_facet_type = current_facet.type;
        current_facet_ghost_type = current_facet.ghost_type;

        element_to_facet = &mesh_facets.getElementToSubelement(
            current_facet_type, current_facet_ghost_type);
        facet_connectivity = &mesh_facets.getConnectivity(
            current_facet_type, current_facet_ghost_type);

        if (third_dim_points)
          subfacet_to_facet = &mesh_facets.getSubelementToElement(
              current_facet_type, current_facet_ghost_type);
      }

      /// check if end facet is reached
      if (current_facet == end_facet)
        facet_matched = true;

      /// add this facet if not already passed
      if (std::find(facet_list.begin(), facet_list.end(), current_facet) ==
              facet_list.end() &&
          hasElement(*facet_connectivity, current_facet,
                     subfacet_connectivity)) {
        facet_list.push_back(current_facet);

        if (third_dim_points) {
          /// check subfacets
          for (UInt sf = 0; sf < subfacet_to_facet->getNbComponent(); ++sf) {
            const Element & current_subfacet =
                (*subfacet_to_facet)(current_facet.element, sf);

            if (current_subfacet == ElementNull)
              continue;

            if (current_subfacet_type != current_subfacet.type ||
                current_subfacet_ghost_type != current_subfacet.ghost_type) {
              current_subfacet_type = current_subfacet.type;
              current_subfacet_ghost_type = current_subfacet.ghost_type;

              sf_connectivity = &mesh_facets.getConnectivity(
                  current_subfacet_type, current_subfacet_ghost_type);
            }

            if (std::find(subfacet_list->begin(), subfacet_list->end(),
                          current_subfacet) == subfacet_list->end() &&
                hasElement(*sf_connectivity, current_subfacet,
                           subfacet_connectivity))
              subfacet_list->push_back(current_subfacet);
          }
        }
      } else
        continue;

      /// consider opposing element
      if ((*element_to_facet)(current_facet.element)[0] == current_el)
        opposing_el = &(*element_to_facet)(current_facet.element)[1];
      else
        opposing_el = &(*element_to_facet)(current_facet.element)[0];

      /// skip null elements since they are on a boundary
      if (*opposing_el == ElementNull)
        continue;

      /// skip this element if already added
      if (std::find(elem_list.begin(), elem_list.end(), *opposing_el) !=
          elem_list.end())
        continue;

      /// only regular elements have to be checked
      if (opposing_el->kind == _ek_regular)
        elements_to_check.push(*opposing_el);

      elem_list.push_back(*opposing_el);

#ifndef AKANTU_NDEBUG
      const Array<UInt> & conn_elem =
          mesh.getConnectivity(opposing_el->type, opposing_el->ghost_type);

      AKANTU_DEBUG_ASSERT(
          hasElement(conn_elem, *opposing_el, subfacet_connectivity),
          "Subfacet doesn't belong to this element");
#endif
    }

    /// erased checked element from the list
    elements_to_check.pop();
  }

  AKANTU_DEBUG_OUT();
  return facet_matched;
}

/* -------------------------------------------------------------------------- */
void MeshUtils::buildSegmentToNodeType(const Mesh & mesh, Mesh & mesh_facets,
                                       DistributedSynchronizer * synchronizer) {
  buildAllFacets(mesh, mesh_facets, 1, synchronizer);
  UInt spatial_dimension = mesh.getSpatialDimension();
  const ElementTypeMapArray<UInt> & element_to_rank =
      synchronizer->getPrankToElement();
  Int local_rank = StaticCommunicator::getStaticCommunicator().whoAmI();

  for (ghost_type_t::iterator gt = ghost_type_t::begin();
       gt != ghost_type_t::end(); ++gt) {
    GhostType ghost_type = *gt;
    Mesh::type_iterator it = mesh_facets.firstType(1, ghost_type);
    Mesh::type_iterator end = mesh_facets.lastType(1, ghost_type);
    for (; it != end; ++it) {
      ElementType type = *it;
      UInt nb_segments = mesh_facets.getNbElement(type, ghost_type);

      // allocate the data
      Array<Int> & segment_to_nodetype = *(mesh_facets.getDataPointer<Int>(
          "segment_to_nodetype", type, ghost_type));

      std::set<Element> connected_elements;
      const Array<std::vector<Element> > & segment_to_2Delement =
          mesh_facets.getElementToSubelement(type, ghost_type);

      // loop over segments
      for (UInt s = 0; s < nb_segments; ++s) {

        // determine the elements connected to the segment
        connected_elements.clear();
        const std::vector<Element> & twoD_elements = segment_to_2Delement(s);

        if (spatial_dimension == 2) {
          // if 2D just take the elements connected to the segments
          connected_elements.insert(twoD_elements.begin(), twoD_elements.end());
        } else if (spatial_dimension == 3) {
          // if 3D a second loop is needed to get to the 3D elements
          std::vector<Element>::const_iterator facet = twoD_elements.begin();

          for (; facet != twoD_elements.end(); ++facet) {
            const std::vector<Element> & threeD_elements =
                mesh_facets.getElementToSubelement(
                    facet->type, facet->ghost_type)(facet->element);
            connected_elements.insert(threeD_elements.begin(),
                                      threeD_elements.end());
          }
        }

        // get the minimum processor rank associated to the connected
        // elements and verify if ghost and not ghost elements are
        // found
        Int minimum_rank = std::numeric_limits<Int>::max();

        // two booleans saying if not ghost and ghost elements are found in the
        // loop
        bool ghost_found[2];
        ghost_found[0] = false;
        ghost_found[1] = false;

        std::set<Element>::iterator connected_elements_it =
            connected_elements.begin();

        for (; connected_elements_it != connected_elements.end();
             ++connected_elements_it) {
          if (*connected_elements_it == ElementNull)
            continue;
          ghost_found[connected_elements_it->ghost_type] = true;
          const Array<UInt> & el_to_rank_array = element_to_rank(
              connected_elements_it->type, connected_elements_it->ghost_type);
          minimum_rank =
              std::min(minimum_rank,
                       Int(el_to_rank_array(connected_elements_it->element)));
        }

        // if no ghost elements are found the segment is local
        if (!ghost_found[1])
          segment_to_nodetype(s) = -1;
        // if no not ghost elements are found the segment is pure ghost
        else if (!ghost_found[0])
          segment_to_nodetype(s) = -3;
        // if the minimum rank is equal to the local rank, the segment is master
        else if (local_rank == minimum_rank)
          segment_to_nodetype(s) = -2;
        // if the minimum rank is less than the local rank, the segment is slave
        else if (local_rank > minimum_rank)
          segment_to_nodetype(s) = minimum_rank;
        else
          AKANTU_DEBUG_ERROR("The local rank cannot be smaller than the "
                             "minimum rank if both ghost and not ghost "
                             "elements are found");
      }
    }
  }
}

/* -------------------------------------------------------------------------- */
UInt MeshUtils::updateLocalMasterGlobalConnectivity(Mesh & mesh,
                                                    UInt local_nb_new_nodes) {
  StaticCommunicator & comm = StaticCommunicator::getStaticCommunicator();
  Int rank = comm.whoAmI();
  Int nb_proc = comm.getNbProc();
  if (nb_proc == 1)
    return local_nb_new_nodes;

  /// resize global ids array
  Array<UInt> & nodes_global_ids = mesh.getGlobalNodesIds();
  UInt old_nb_nodes = mesh.getNbNodes() - local_nb_new_nodes;

  nodes_global_ids.resize(mesh.getNbNodes());

  /// compute the number of global nodes based on the number of old nodes
  Vector<UInt> old_local_master_nodes(nb_proc);
  for (UInt n = 0; n < old_nb_nodes; ++n)
    if (mesh.isLocalOrMasterNode(n))
      ++old_local_master_nodes(rank);
  comm.allGather(old_local_master_nodes.storage(), 1);
  UInt old_global_nodes =
      std::accumulate(old_local_master_nodes.storage(),
                      old_local_master_nodes.storage() + nb_proc, 0);

  /// compute amount of local or master doubled nodes
  Vector<UInt> local_master_nodes(nb_proc);
  for (UInt n = old_nb_nodes; n < mesh.getNbNodes(); ++n)
    if (mesh.isLocalOrMasterNode(n))
      ++local_master_nodes(rank);

  comm.allGather(local_master_nodes.storage(), 1);

  /// update global number of nodes
  UInt total_nb_new_nodes = std::accumulate(
      local_master_nodes.storage(), local_master_nodes.storage() + nb_proc, 0);

  if (total_nb_new_nodes == 0)
    return 0;

  /// set global ids of local and master nodes
  UInt starting_index =
      std::accumulate(local_master_nodes.storage(),
                      local_master_nodes.storage() + rank, old_global_nodes);

  for (UInt n = old_nb_nodes; n < mesh.getNbNodes(); ++n) {
    if (mesh.isLocalOrMasterNode(n)) {
      nodes_global_ids(n) = starting_index;
      ++starting_index;
    }
  }

  mesh.nb_global_nodes = old_global_nodes + total_nb_new_nodes;
  return total_nb_new_nodes;
}

/* -------------------------------------------------------------------------- */

__END_AKANTU__

//  LocalWords:  ElementType<|MERGE_RESOLUTION|>--- conflicted
+++ resolved
@@ -1789,15 +1789,10 @@
   }
 
   UInt spatial_dimension = mesh.getSpatialDimension();
-<<<<<<< HEAD
   ElementTypeMapArray<Real> barycenters("barycenter_tmp", mesh.getID(), mesh.getMemoryID());
   mesh.initElementTypeMapArray(barycenters,
 			      spatial_dimension,
 			      _all_dimensions);
-=======
-  ElementTypeMapArray<Real> barycenters("barycenter_tmp", mesh.getID());
-  mesh.initElementTypeMapArray(barycenters, spatial_dimension, _all_dimensions);
->>>>>>> 74ee2c60
 
   for (ghost_type_t::iterator gt = ghost_type_t::begin();
        gt != ghost_type_t::end(); ++gt) {
