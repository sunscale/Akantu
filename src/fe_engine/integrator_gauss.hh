--- conflicted
+++ resolved
@@ -39,12 +39,8 @@
 
 __BEGIN_AKANTU__
 
-<<<<<<< HEAD
-template <ElementKind kind> class IntegratorGauss : public Integrator {
-=======
 template <ElementKind kind, class IntegrationOrderFunctor>
 class IntegratorGauss : public Integrator {
->>>>>>> b39ae574
   /* ------------------------------------------------------------------------ */
   /* Constructors/Destructors                                                 */
   /* ------------------------------------------------------------------------ */
@@ -58,7 +54,6 @@
   /* Methods                                                                  */
   /* ------------------------------------------------------------------------ */
 public:
-<<<<<<< HEAD
   inline void initIntegrator(const Array<Real> & nodes,
                              const ElementType & type,
                              const GhostType & ghost_type);
@@ -74,43 +69,6 @@
   void integrate(const Array<Real> & in_f, Array<Real> & intf,
                  UInt nb_degree_of_freedom, const GhostType & ghost_type,
                  const Array<UInt> & filter_elements) const;
-=======
-  void initIntegrator(const Array<Real> & nodes,
-                             const ElementType & type,
-                             const GhostType & ghost_type);
-
-  template <ElementType type>
-  void initIntegrator(const Array<Real> & nodes, const GhostType & ghost_type);
->>>>>>> b39ae574
-
-  /// integrate one element scalar value on all elements of type "type"
-  template <ElementType type>
-<<<<<<< HEAD
-  Real integrate(const Vector<Real> & in_f, UInt index,
-                 const GhostType & ghost_type) const;
-=======
-  inline void integrateOnElement(const Array<Real> & f, Real * intf,
-                                 UInt nb_degree_of_freedom, const UInt elem,
-                                 const GhostType & ghost_type) const;
->>>>>>> b39ae574
-
-  /// integrate scalar field in_f
-  template <ElementType type>
-<<<<<<< HEAD
-  Real integrate(const Array<Real> & in_f, const GhostType & ghost_type,
-                 const Array<UInt> & filter_elements) const;
-
-  /// integrate a field without using the pre-computed values
-  template <ElementType type, UInt polynomial_degree>
-  void integrate(const Array<Real> & in_f,
-                 Array<Real> & intf,
-                 UInt nb_degree_of_freedom,
-                 const GhostType & ghost_type) const;
-=======
-  void integrate(const Array<Real> & in_f, Array<Real> & intf,
-                 UInt nb_degree_of_freedom, const GhostType & ghost_type,
-                 const Array<UInt> & filter_elements) const;
->>>>>>> b39ae574
 
   /// integrate scalar field in_f
   template <ElementType type, UInt polynomial_degree>
@@ -119,34 +77,6 @@
   /// integrate partially around a quadrature point (@f$ intf_q = f_q * J_q *
   /// w_q @f$)
   template <ElementType type>
-<<<<<<< HEAD
-  void integrateOnIntegrationPoints(const Array<Real> & in_f,
-                                    Array<Real> & intf,
-                                    UInt nb_degree_of_freedom,
-                                    const GhostType & ghost_type,
-                                    const Array<UInt> & filter_elements) const;
-
-  /// return a matrix with quadrature points natural coordinates
-  template <ElementType type>
-  const Matrix<Real> & getIntegrationPoints(const GhostType & ghost_type) const;
-
-  /// return number of quadrature points
-  template <ElementType type>
-  UInt getNbIntegrationPoints(const GhostType & ghost_type) const;
-
-  template <ElementType type, UInt n> Matrix<Real> getIntegrationPoints() const;
-  template <ElementType type, UInt n> Vector<Real> getIntegrationWeights() const;
-
-protected:
-  template <ElementType type>
-  void computeJacobiansOnIntegrationPoints(const Array<Real> & nodes,
-                                           const Matrix<Real> & quad_points,
-                                           Array<Real> & jacobians,
-                                           const GhostType & ghost_type) const;
-
-  /// precompute jacobians on elements of type "type"
-  template <ElementType type>
-=======
   Real integrate(const Vector<Real> & in_f, UInt index,
                  const GhostType & ghost_type) const;
 
@@ -193,7 +123,6 @@
 
   /// precompute jacobians on elements of type "type"
   template <ElementType type>
->>>>>>> b39ae574
   void precomputeJacobiansOnQuadraturePoints(const Array<Real> & nodes,
                                              const GhostType & ghost_type);
 
@@ -213,18 +142,10 @@
   /// internal integrate partially around a quadrature point (@f$ intf_q = f_q *
   /// J_q *
   /// w_q @f$)
-<<<<<<< HEAD
   void
   integrateOnIntegrationPoints(const Array<Real> & in_f, Array<Real> & intf,
                                UInt nb_degree_of_freedom,
                                const Array<Real> & jacobians, UInt nb_element) const;
-=======
-  void integrateOnIntegrationPoints(const Array<Real> & in_f,
-                                    Array<Real> & intf,
-                                    UInt nb_degree_of_freedom,
-                                    const Array<Real> & jacobians,
-                                    UInt nb_element) const;
->>>>>>> b39ae574
 
   void integrate(const Array<Real> & in_f, Array<Real> & intf,
                  UInt nb_degree_of_freedom, const Array<Real> & jacobians,
@@ -251,16 +172,6 @@
   ElementTypeMap<Matrix<Real> > quadrature_points;
 };
 
-<<<<<<< HEAD
-/* -------------------------------------------------------------------------- */
-/* inline functions                                                           */
-/* -------------------------------------------------------------------------- */
-
-#if defined(AKANTU_INCLUDE_INLINE_IMPL)
-#include "integrator_gauss_inline_impl.cc"
-#endif
-=======
->>>>>>> b39ae574
 
 __END_AKANTU__
 
