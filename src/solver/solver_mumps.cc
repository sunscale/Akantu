--- conflicted
+++ resolved
@@ -123,34 +123,21 @@
 __BEGIN_AKANTU__
 
 /* -------------------------------------------------------------------------- */
-<<<<<<< HEAD
 SparseSolverMumps::SparseSolverMumps(DOFManagerDefault & dof_manager,
                                      const ID & matrix_id, const ID & id,
                                      const MemoryID & memory_id)
     : SparseSolver(dof_manager, matrix_id, id, memory_id),
       dof_manager(dof_manager), matrix(dof_manager.getMatrix(matrix_id)),
       rhs(dof_manager.getResidual()), master_rhs_solution(0, 1) {
-=======
-SolverMumps::SolverMumps(SparseMatrix & matrix, const ID & id,
-                         const MemoryID & memory_id)
-    : Solver(matrix, id, memory_id), is_mumps_data_initialized(false),
-      rhs_is_local(true) {
->>>>>>> ad6888dd
   AKANTU_DEBUG_IN();
 
   StaticCommunicator & communicator = StaticCommunicator::getStaticCommunicator();
   this->prank = communicator.whoAmI();
 
 #ifdef AKANTU_USE_MPI
-<<<<<<< HEAD
   this->parallel_method = _fully_distributed;
 #else  // AKANTU_USE_MPI
   this->parallel_method = _not_parallel;
-=======
-  parallel_method = SolverMumpsOptions::_fully_distributed;
-#else // AKANTU_USE_MPI
-  parallel_method = SolverMumpsOptions::_not_parallel;
->>>>>>> ad6888dd
 #endif // AKANTU_USE_MPI
 
   this->mumps_data.par = 1; // The host is part of computations
@@ -201,11 +188,6 @@
     strcpy(this->mumps_data.write_problem, "mumps_matrix.mtx");
   }
 
-<<<<<<< HEAD
-=======
-  this->destroyInternalData();
-
->>>>>>> ad6888dd
   AKANTU_DEBUG_OUT();
 }
 
@@ -213,16 +195,8 @@
 SparseSolverMumps::~SparseSolverMumps() {
   AKANTU_DEBUG_IN();
 
-<<<<<<< HEAD
   this->mumps_data.job = _smj_destroy; // destroy
   dmumps_c(&this->mumps_data);
-=======
-  if (this->is_mumps_data_initialized) {
-    this->mumps_data.job = _smj_destroy; // destroy
-    dmumps_c(&this->mumps_data);
-    this->is_mumps_data_initialized = false;
-  }
->>>>>>> ad6888dd
 
   AKANTU_DEBUG_OUT();
 }
@@ -239,7 +213,6 @@
   icntl(20) = 0;
   icntl(21) = 0;
 
-<<<<<<< HEAD
   // automatic choice for analysis
   icntl(28) = 0;
 
@@ -269,26 +242,6 @@
       this->mumps_data.nz = matrix.getNbNonZero();
       this->mumps_data.irn = matrix.getIRN().storage();
       this->mumps_data.jcn = matrix.getJCN().storage();
-=======
-  icntl(28) = 0; // automatic choice for analysis analysis
-
-  switch (this->parallel_method) {
-  case SolverMumpsOptions::_fully_distributed:
-    icntl(18) = 3; // fully distributed
-
-    this->mumps_data.nz_loc = matrix->getNbNonZero();
-    this->mumps_data.irn_loc = matrix->getIRN().storage();
-    this->mumps_data.jcn_loc = matrix->getJCN().storage();
-    break;
-  case SolverMumpsOptions::_not_parallel:
-  case SolverMumpsOptions::_master_slave_distributed:
-    icntl(18) = 0; // centralized
-
-    if (prank == 0) {
-      this->mumps_data.nz = matrix->getNbNonZero();
-      this->mumps_data.irn = matrix->getIRN().storage();
-      this->mumps_data.jcn = matrix->getJCN().storage();
->>>>>>> ad6888dd
     } else {
       this->mumps_data.nz = 0;
       this->mumps_data.irn = NULL;
@@ -304,71 +257,6 @@
 void SparseSolverMumps::initialize() {
   AKANTU_DEBUG_IN();
 
-<<<<<<< HEAD
-=======
-  if (SolverMumpsOptions * opt = dynamic_cast<SolverMumpsOptions *>(&options)) {
-    this->parallel_method = opt->parallel_method;
-  }
-
-  this->mumps_data.par = 1; // The host is part of computations
-
-  switch (this->parallel_method) {
-  case SolverMumpsOptions::_not_parallel:
-    break;
-  case SolverMumpsOptions::_master_slave_distributed:
-    this->mumps_data.par = 0; // The host is not part of the computations
-  case SolverMumpsOptions::_fully_distributed:
-#ifdef AKANTU_USE_MPI
-    const StaticCommunicatorMPI & mpi_st_comm =
-        dynamic_cast<const StaticCommunicatorMPI &>(
-            communicator.getRealStaticCommunicator());
-    this->mumps_data.comm_fortran =
-        MPI_Comm_c2f(mpi_st_comm.getMPITypeWrapper().getMPICommunicator());
-#endif
-    break;
-  }
-
-  this->mumps_data.sym = 2 * (matrix->getSparseMatrixType() == _symmetric);
-  this->prank = communicator.whoAmI();
-
-  this->mumps_data.job = _smj_initialize; // initialize
-  dmumps_c(&this->mumps_data);
-
-  this->is_mumps_data_initialized = true;
-
-  /* ------------------------------------------------------------------------ */
-  UInt size = matrix->getSize();
-
-  if (prank == 0) {
-    std::stringstream sstr_rhs;
-    sstr_rhs << id << ":rhs";
-    this->rhs = &(alloc<Real>(sstr_rhs.str(), size, 1, 0.));
-  } else {
-    this->rhs = NULL;
-  }
-
-  this->mumps_data.nz_alloc = 0;
-  this->mumps_data.n = size;
-  /* ------------------------------------------------------------------------ */
-  // Output setup
-  if (AKANTU_DEBUG_TEST(dblTrace)) {
-    icntl(1) = 6;
-    icntl(2) = 2;
-    icntl(3) = 2;
-    icntl(4) = 4;
-  } else {
-    /// No outputs
-    icntl(1) = 6; // error output
-    icntl(2) = 0; // dignostics output
-    icntl(3) = 0; // informations
-    icntl(4) = 0; // no outputs
-  }
-
-  if (AKANTU_DEBUG_TEST(dblDump)) {
-    strcpy(this->mumps_data.write_problem, "mumps_matrix.mtx");
-  }
-
->>>>>>> ad6888dd
   this->analysis();
 
   //  icntl(14) = 80;
@@ -376,28 +264,7 @@
 }
 
 /* -------------------------------------------------------------------------- */
-<<<<<<< HEAD
 void SparseSolverMumps::analysis() {
-=======
-void SolverMumps::setRHS(Array<Real> & rhs) {
-  if (prank == 0) {
-
-    // std::copy(rhs.storage(), rhs.storage() + this->rhs->getSize(),
-    // this->rhs->storage());
-
-    DebugLevel dbl = debug::getDebugLevel();
-    debug::setDebugLevel(dblError);
-    matrix->getDOFSynchronizer().gather(rhs, 0, this->rhs);
-    debug::setDebugLevel(dbl);
-
-  } else {
-    this->matrix->getDOFSynchronizer().gather(rhs, 0);
-  }
-}
-
-/* -------------------------------------------------------------------------- */
-void SolverMumps::analysis() {
->>>>>>> ad6888dd
   AKANTU_DEBUG_IN();
 
   initMumpsData();
@@ -412,7 +279,6 @@
 void SparseSolverMumps::factorize() {
   AKANTU_DEBUG_IN();
 
-<<<<<<< HEAD
   this->mumps_data.rhs = this->rhs.storage();
   if (parallel_method == _fully_distributed)
     this->mumps_data.a_loc = this->matrix.getA().storage();
@@ -421,19 +287,6 @@
       this->mumps_data.a = this->matrix.getA().storage();
   }
 
-=======
-  if (parallel_method == SolverMumpsOptions::_fully_distributed)
-    this->mumps_data.a_loc = this->matrix->getA().storage();
-  else {
-    if (prank == 0)
-      this->mumps_data.a = this->matrix->getA().storage();
-  }
-
-  if (prank == 0) {
-    this->mumps_data.rhs = this->rhs->storage();
-  }
-
->>>>>>> ad6888dd
   this->mumps_data.job = _smj_factorize; // factorize
   dmumps_c(&this->mumps_data);
 
@@ -446,21 +299,10 @@
 void SparseSolverMumps::solve() {
   AKANTU_DEBUG_IN();
 
-<<<<<<< HEAD
   // if (prank == 0) {
   //   // deactivate debug messages
   //   DebugLevel dbl = debug::getDebugLevel();
   //   debug::setDebugLevel(dblError);
-=======
-  if (prank == 0) {
-    this->mumps_data.rhs = this->rhs->storage();
-  }
-
-  this->mumps_data.job = _smj_solve; // solve
-  dmumps_c(&this->mumps_data);
-
-  this->printError();
->>>>>>> ad6888dd
 
   //   matrix.getDOFSynchronizer().gather(this->rhs, 0, this->master_rhs_solution);
 
@@ -473,15 +315,8 @@
   if (prank == 0)
     this->mumps_data.rhs = this->master_rhs_solution.storage();
 
-<<<<<<< HEAD
   this->mumps_data.job = _smj_solve; // solve
   dmumps_c(&this->mumps_data);
-=======
-  if (prank == 0) {
-    matrix->getDOFSynchronizer().scatter(solution, 0, this->rhs);
-    //    std::copy(this->rhs->storage(), this->rhs->storage() +
-    //    this->rhs->getSize(), solution.storage());
->>>>>>> ad6888dd
 
   this->printError();
 
