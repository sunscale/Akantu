--- conflicted
+++ resolved
@@ -41,7 +41,6 @@
 SolverOptions _solver_no_options(true);
 
 /* -------------------------------------------------------------------------- */
-<<<<<<< HEAD
 Solver::Solver(SparseMatrix & matrix,
 	       const ID & id,
 	       const MemoryID & memory_id,
@@ -53,13 +52,6 @@
   communicator(comm),
   solution(NULL),
   synch_registry(NULL) {
-=======
-Solver::Solver(SparseMatrix & matrix, const ID & id, const MemoryID & memory_id)
-    : Memory(id, memory_id), StaticSolverEventHandler(), matrix(&matrix),
-      is_matrix_allocated(false), mesh(NULL),
-      communicator(StaticCommunicator::getStaticCommunicator()), solution(NULL),
-      synch_registry(NULL) {
->>>>>>> 74ee2c60
   AKANTU_DEBUG_IN();
   StaticSolver::getStaticSolver().registerEventHandler(*this);
   // createSynchronizerRegistry();
