/**
 * @file   static_communicator.hh
 *
 * @author Nicolas Richart <nicolas.richart@epfl.ch>
 *
 * @date creation: Fri Jun 18 2010
 * @date last modification: Tue Jan 19 2016
 *
 * @brief  Class handling the parallel communications
 *
 * @section LICENSE
 *
 * Copyright (©)  2010-2012, 2014,  2015 EPFL  (Ecole Polytechnique  Fédérale de
 * Lausanne)  Laboratory (LSMS  -  Laboratoire de  Simulation  en Mécanique  des
 * Solides)
 *
 * Akantu is free  software: you can redistribute it and/or  modify it under the
 * terms  of the  GNU Lesser  General Public  License as  published by  the Free
 * Software Foundation, either version 3 of the License, or (at your option) any
 * later version.
 *
 * Akantu is  distributed in the  hope that it  will be useful, but  WITHOUT ANY
 * WARRANTY; without even the implied warranty of MERCHANTABILITY or FITNESS FOR
 * A  PARTICULAR PURPOSE. See  the GNU  Lesser General  Public License  for more
 * details.
 *
 * You should  have received  a copy  of the GNU  Lesser General  Public License
 * along with Akantu. If not, see <http://www.gnu.org/licenses/>.
 *
 */

/* -------------------------------------------------------------------------- */

#ifndef __AKANTU_STATIC_COMMUNICATOR_HH__
#define __AKANTU_STATIC_COMMUNICATOR_HH__

/* -------------------------------------------------------------------------- */
#include "aka_common.hh"
#include "aka_array.hh"
#include "aka_event_handler_manager.hh"

/* -------------------------------------------------------------------------- */

/* -------------------------------------------------------------------------- */
#define AKANTU_COMMUNICATOR_LIST_0 BOOST_PP_SEQ_NIL

#include "static_communicator_dummy.hh"
<<<<<<< HEAD
#define AKANTU_COMMUNICATOR_LIST_1                                      \
  BOOST_PP_SEQ_PUSH_BACK(AKANTU_COMMUNICATOR_LIST_0,                    \
                         (_communicator_dummy,  (StaticCommunicatorDummy, BOOST_PP_NIL)))

#if defined(AKANTU_USE_MPI)
#  include "static_communicator_mpi.hh"
#  define AKANTU_COMMUNICATOR_LIST_ALL                                  \
  BOOST_PP_SEQ_PUSH_BACK(AKANTU_COMMUNICATOR_LIST_1,                    \
                         (_communicator_mpi, (StaticCommunicatorMPI, BOOST_PP_NIL)))
#else
#  define AKANTU_COMMUNICATOR_LIST_ALL  AKANTU_COMMUNICATOR_LIST_1
=======
#define AKANTU_COMMUNICATOR_LIST_1                                             \
  BOOST_PP_SEQ_PUSH_BACK(                                                      \
      AKANTU_COMMUNICATOR_LIST_0,                                              \
      (_communicator_dummy, (StaticCommunicatorDummy, BOOST_PP_NIL)))

#if defined(AKANTU_USE_MPI)
#include "static_communicator_mpi.hh"
#define AKANTU_COMMUNICATOR_LIST_ALL                                           \
  BOOST_PP_SEQ_PUSH_BACK(                                                      \
      AKANTU_COMMUNICATOR_LIST_1,                                              \
      (_communicator_mpi, (StaticCommunicatorMPI, BOOST_PP_NIL)))
#else
#define AKANTU_COMMUNICATOR_LIST_ALL AKANTU_COMMUNICATOR_LIST_1
>>>>>>> ad6888dd
#endif // AKANTU_COMMUNICATOR_LIST

#include "real_static_communicator.hh"

/* -------------------------------------------------------------------------- */

__BEGIN_AKANTU__

class RealStaticCommunicator;

struct FinalizeCommunicatorEvent {
  FinalizeCommunicatorEvent(const StaticCommunicator & comm)
      : communicator(comm) {}
  const StaticCommunicator & communicator;
};

class CommunicatorEventHandler {
public:
  virtual ~CommunicatorEventHandler() {}
  virtual void onCommunicatorFinalize(__attribute__((unused))
                                      const StaticCommunicator & communicator) {
  }

private:
  inline void sendEvent(const FinalizeCommunicatorEvent & event) {
    onCommunicatorFinalize(event.communicator);
  }

  template <class EventHandler> friend class EventHandlerManager;
};

class StaticCommunicator
    : public EventHandlerManager<CommunicatorEventHandler> {
  /* ------------------------------------------------------------------------ */
  /* Constructors/Destructors                                                 */
  /* ------------------------------------------------------------------------ */
protected:
<<<<<<< HEAD
  StaticCommunicator(int & argc, char ** & argv,
                     CommunicatorType type = _communicator_mpi);

public:
  virtual ~StaticCommunicator() {
    FinalizeCommunicatorEvent *event = new FinalizeCommunicatorEvent(*this);
    this->sendEvent(*event);

   delete event;
    delete real_static_communicator;
  };
=======
  StaticCommunicator(int & argc, char **& argv,
                     CommunicatorType type = _communicator_mpi);

public:
  virtual ~StaticCommunicator();
>>>>>>> ad6888dd

  /* ------------------------------------------------------------------------ */
  /* Methods                                                                  */
  /* ------------------------------------------------------------------------ */
public:
  /* ------------------------------------------------------------------------ */
  /* Point to Point                                                           */
  /* ------------------------------------------------------------------------ */
<<<<<<< HEAD
  template<typename T> inline void send(Array<T> & values,
                                        Int receiver, Int tag) {
    return this->send(values.storage(), values.getSize(),
                      receiver, tag);
  }
  template<typename T> inline void send(T * buffer, Int size,
                                        Int receiver, Int tag);

  /* ------------------------------------------------------------------------ */
  template<typename T> inline void receive(Array<T> & values,
                                           Int sender, Int tag) {
    return this->receive(values.storage(), values.getSize(),
                         sender, tag);
  }
  template<typename T> inline void receive(T * buffer, Int size,
                                           Int sender, Int tag);

  /* ------------------------------------------------------------------------ */
  template<typename T> inline CommunicationRequest * asyncSend(Array<T> & values,
                                                               Int receiver,
                                                               Int tag) {
    return this->asyncSend(values.storage(), values.getSize(),
                           receiver, tag);
  }
  template<typename T> inline CommunicationRequest * asyncSend(T * buffer,
                                                               Int size,
                                                               Int receiver,
                                                               Int tag);

  /* ------------------------------------------------------------------------ */
  template<typename T> inline CommunicationRequest * asyncReceive(Array<T> & values,
                                                                  Int sender,
                                                                  Int tag) {
    return this->asyncReceive(values.storage(), values.getSize(),
                              sender, tag);
  }
  template<typename T> inline CommunicationRequest * asyncReceive(T * buffer,
                                                                  Int size,
                                                                  Int sender,
                                                                  Int tag);

  /* ------------------------------------------------------------------------ */
  template<typename T> inline void probe(Int sender, Int tag,
                                         CommunicationStatus & status);
=======
  template <typename T>
  inline void send(T * buffer, Int size, Int receiver, Int tag);
  template <typename T>
  inline void receive(T * buffer, Int size, Int sender, Int tag);

  template <typename T>
  inline CommunicationRequest * asyncSend(T * buffer, Int size, Int receiver,
                                          Int tag);
  template <typename T>
  inline CommunicationRequest * asyncReceive(T * buffer, Int size, Int sender,
                                             Int tag);

  template <typename T>
  inline void probe(Int sender, Int tag, CommunicationStatus & status);
>>>>>>> ad6888dd

  /* ------------------------------------------------------------------------ */
  /* Collectives                                                              */
  /* ------------------------------------------------------------------------ */
<<<<<<< HEAD
  template<typename T> inline void allReduce(Array<T> & values,
                                             const SynchronizerOperation & op) {
    this->allReduce(values.storage(), values.getSize(), op);
  }
  template<typename T> inline void allReduce(T * values, int nb_values,
                                             const SynchronizerOperation & op);

  /* ------------------------------------------------------------------------ */
  template<typename T> inline void allGather(Array<T> & values) {
    this->allGather(values.storage(), values.getSize());
  }
  template<typename T> inline void allGather(T * values, int nb_values);

  /* ------------------------------------------------------------------------ */
  template<typename T> inline void allGatherV(Array<T> & values) {
    this->allGatherV(values.storage(), values.getSize());
  }
  template<typename T> inline void allGatherV(T * values, int * nb_values);

  /* ------------------------------------------------------------------------ */
  template<typename T> inline void gather(Array<T> & values,
                                          int root = 0) {
    this->gather(values.storage(), values.getSize(), root);
  }

  template<typename T> inline void gather(T * values, int nb_values,
                                          int root = 0);

  /* ------------------------------------------------------------------------ */
  template<typename T> inline void gatherV(Array<T> & values,
                                           int root = 0) {
     this->gatherV(values.storage(), values.getSize(), root);
  }
  template<typename T> inline void gatherV(T * values, int * nb_values,
                                           int root = 0);

  /* ------------------------------------------------------------------------ */
  template<typename T> inline void broadcast(Array<T> & values,
                                             int root = 0) {
    this->broadcast(values.storage(), values.getSize(), root);
  }
  template<typename T> inline void broadcast(T * values, int nb_values,
                                             int root = 0);
  /* ------------------------------------------------------------------------ */
=======
  template <typename T>
  inline void reduce(T * values, int nb_values,
                     const SynchronizerOperation & op, int root = 0);
  template <typename T>
  inline void allReduce(T * values, int nb_values,
                        const SynchronizerOperation & op);

  template <typename T> inline void allGather(T * values, int nb_values);
  template <typename T> inline void allGatherV(T * values, int * nb_values);

  template <typename T>
  inline void gather(T * values, int nb_values, int root = 0);
  template <typename T>
  inline void gatherV(T * values, int * nb_values, int root = 0);
  template <typename T>
  inline void broadcast(T * values, int nb_values, int root = 0);

>>>>>>> ad6888dd
  inline void barrier();

  /* ------------------------------------------------------------------------ */
  /* Request handling                                                         */
  /* ------------------------------------------------------------------------ */
  inline bool testRequest(CommunicationRequest * request);

  inline void wait(CommunicationRequest * request);
  inline void waitAll(std::vector<CommunicationRequest *> & requests);

  inline void freeCommunicationRequest(CommunicationRequest * request);
  inline void
  freeCommunicationRequest(std::vector<CommunicationRequest *> & requests);

  /* ------------------------------------------------------------------------ */
  /* Accessors                                                                */
  /* ------------------------------------------------------------------------ */
public:
  virtual Int getNbProc() const { return real_static_communicator->psize; };
  virtual Int whoAmI() const { return real_static_communicator->prank; };

  AKANTU_GET_MACRO(RealStaticCommunicator, *real_static_communicator,
                   const RealStaticCommunicator &);
  AKANTU_GET_MACRO_NOT_CONST(RealStaticCommunicator, *real_static_communicator,
                             RealStaticCommunicator &);

  template <class Comm> Comm & getRealStaticCommunicator() {
    return dynamic_cast<Comm &>(*real_static_communicator);
  }

  static StaticCommunicator &
  getStaticCommunicator(CommunicatorType type = _communicator_mpi);

<<<<<<< HEAD
  static StaticCommunicator & getStaticCommunicator(int & argc, char ** & argv,
                                                    CommunicatorType type = _communicator_mpi);
=======
  static StaticCommunicator &
  getStaticCommunicator(int & argc, char **& argv,
                        CommunicatorType type = _communicator_mpi);
>>>>>>> ad6888dd

  static bool isInstantiated() { return is_instantiated; };

  int getMaxTag();
  int getMinTag();
  /* ------------------------------------------------------------------------ */
  /* Class Members                                                            */
  /* ------------------------------------------------------------------------ */
private:
  static bool is_instantiated;

  static StaticCommunicator * static_communicator;

  RealStaticCommunicator * real_static_communicator;

  CommunicatorType real_type;
};

/* -------------------------------------------------------------------------- */
/* inline functions                                                           */
/* -------------------------------------------------------------------------- */

#include "static_communicator_inline_impl.hh"

/* -------------------------------------------------------------------------- */
/* Inline Functions ArrayBase                                                */
/* -------------------------------------------------------------------------- */
inline std::ostream & operator<<(std::ostream & stream,
                                 const CommunicationRequest & _this) {
  _this.printself(stream);
  return stream;
}

__END_AKANTU__

#endif /* __AKANTU_STATIC_COMMUNICATOR_HH__ */<|MERGE_RESOLUTION|>--- conflicted
+++ resolved
@@ -45,19 +45,6 @@
 #define AKANTU_COMMUNICATOR_LIST_0 BOOST_PP_SEQ_NIL
 
 #include "static_communicator_dummy.hh"
-<<<<<<< HEAD
-#define AKANTU_COMMUNICATOR_LIST_1                                      \
-  BOOST_PP_SEQ_PUSH_BACK(AKANTU_COMMUNICATOR_LIST_0,                    \
-                         (_communicator_dummy,  (StaticCommunicatorDummy, BOOST_PP_NIL)))
-
-#if defined(AKANTU_USE_MPI)
-#  include "static_communicator_mpi.hh"
-#  define AKANTU_COMMUNICATOR_LIST_ALL                                  \
-  BOOST_PP_SEQ_PUSH_BACK(AKANTU_COMMUNICATOR_LIST_1,                    \
-                         (_communicator_mpi, (StaticCommunicatorMPI, BOOST_PP_NIL)))
-#else
-#  define AKANTU_COMMUNICATOR_LIST_ALL  AKANTU_COMMUNICATOR_LIST_1
-=======
 #define AKANTU_COMMUNICATOR_LIST_1                                             \
   BOOST_PP_SEQ_PUSH_BACK(                                                      \
       AKANTU_COMMUNICATOR_LIST_0,                                              \
@@ -71,7 +58,6 @@
       (_communicator_mpi, (StaticCommunicatorMPI, BOOST_PP_NIL)))
 #else
 #define AKANTU_COMMUNICATOR_LIST_ALL AKANTU_COMMUNICATOR_LIST_1
->>>>>>> ad6888dd
 #endif // AKANTU_COMMUNICATOR_LIST
 
 #include "real_static_communicator.hh"
@@ -109,25 +95,11 @@
   /* Constructors/Destructors                                                 */
   /* ------------------------------------------------------------------------ */
 protected:
-<<<<<<< HEAD
-  StaticCommunicator(int & argc, char ** & argv,
-                     CommunicatorType type = _communicator_mpi);
-
-public:
-  virtual ~StaticCommunicator() {
-    FinalizeCommunicatorEvent *event = new FinalizeCommunicatorEvent(*this);
-    this->sendEvent(*event);
-
-   delete event;
-    delete real_static_communicator;
-  };
-=======
   StaticCommunicator(int & argc, char **& argv,
                      CommunicatorType type = _communicator_mpi);
 
 public:
   virtual ~StaticCommunicator();
->>>>>>> ad6888dd
 
   /* ------------------------------------------------------------------------ */
   /* Methods                                                                  */
@@ -136,135 +108,101 @@
   /* ------------------------------------------------------------------------ */
   /* Point to Point                                                           */
   /* ------------------------------------------------------------------------ */
-<<<<<<< HEAD
-  template<typename T> inline void send(Array<T> & values,
-                                        Int receiver, Int tag) {
-    return this->send(values.storage(), values.getSize(),
-                      receiver, tag);
-  }
-  template<typename T> inline void send(T * buffer, Int size,
-                                        Int receiver, Int tag);
-
-  /* ------------------------------------------------------------------------ */
-  template<typename T> inline void receive(Array<T> & values,
-                                           Int sender, Int tag) {
-    return this->receive(values.storage(), values.getSize(),
-                         sender, tag);
-  }
-  template<typename T> inline void receive(T * buffer, Int size,
-                                           Int sender, Int tag);
-
-  /* ------------------------------------------------------------------------ */
-  template<typename T> inline CommunicationRequest * asyncSend(Array<T> & values,
-                                                               Int receiver,
-                                                               Int tag) {
-    return this->asyncSend(values.storage(), values.getSize(),
-                           receiver, tag);
-  }
-  template<typename T> inline CommunicationRequest * asyncSend(T * buffer,
-                                                               Int size,
-                                                               Int receiver,
-                                                               Int tag);
-
-  /* ------------------------------------------------------------------------ */
-  template<typename T> inline CommunicationRequest * asyncReceive(Array<T> & values,
-                                                                  Int sender,
-                                                                  Int tag) {
-    return this->asyncReceive(values.storage(), values.getSize(),
-                              sender, tag);
-  }
-  template<typename T> inline CommunicationRequest * asyncReceive(T * buffer,
-                                                                  Int size,
-                                                                  Int sender,
-                                                                  Int tag);
-
-  /* ------------------------------------------------------------------------ */
-  template<typename T> inline void probe(Int sender, Int tag,
-                                         CommunicationStatus & status);
-=======
+  template <typename T>
+  inline void send(Array<T> & values, Int receiver, Int tag) {
+    return this->send(values.storage(), values.getSize(), receiver, tag);
+  }
   template <typename T>
   inline void send(T * buffer, Int size, Int receiver, Int tag);
+
+  /* ------------------------------------------------------------------------ */
+  template <typename T>
+  inline void receive(Array<T> & values, Int sender, Int tag) {
+    return this->receive(values.storage(), values.getSize(), sender, tag);
+  }
   template <typename T>
   inline void receive(T * buffer, Int size, Int sender, Int tag);
 
+  /* ------------------------------------------------------------------------ */
+  template <typename T>
+  inline CommunicationRequest * asyncSend(Array<T> & values, Int receiver,
+                                          Int tag) {
+    return this->asyncSend(values.storage(), values.getSize(), receiver, tag);
+  }
   template <typename T>
   inline CommunicationRequest * asyncSend(T * buffer, Int size, Int receiver,
                                           Int tag);
+
+  /* ------------------------------------------------------------------------ */
+  template <typename T>
+  inline CommunicationRequest * asyncReceive(Array<T> & values, Int sender,
+                                             Int tag) {
+    return this->asyncReceive(values.storage(), values.getSize(), sender, tag);
+  }
   template <typename T>
   inline CommunicationRequest * asyncReceive(T * buffer, Int size, Int sender,
                                              Int tag);
 
+  /* ------------------------------------------------------------------------ */
   template <typename T>
   inline void probe(Int sender, Int tag, CommunicationStatus & status);
->>>>>>> ad6888dd
 
   /* ------------------------------------------------------------------------ */
   /* Collectives                                                              */
   /* ------------------------------------------------------------------------ */
-<<<<<<< HEAD
-  template<typename T> inline void allReduce(Array<T> & values,
-                                             const SynchronizerOperation & op) {
+  template <typename T>
+  inline void allReduce(Array<T> & values, const SynchronizerOperation & op) {
     this->allReduce(values.storage(), values.getSize(), op);
   }
-  template<typename T> inline void allReduce(T * values, int nb_values,
-                                             const SynchronizerOperation & op);
-
-  /* ------------------------------------------------------------------------ */
-  template<typename T> inline void allGather(Array<T> & values) {
+  template <typename T>
+  inline void allReduce(T * values, int nb_values,
+                        const SynchronizerOperation & op);
+
+  /* ------------------------------------------------------------------------ */
+  template <typename T> inline void allGather(Array<T> & values) {
     this->allGather(values.storage(), values.getSize());
   }
-  template<typename T> inline void allGather(T * values, int nb_values);
-
-  /* ------------------------------------------------------------------------ */
-  template<typename T> inline void allGatherV(Array<T> & values) {
+  template <typename T> inline void allGather(T * values, int nb_values);
+
+  /* ------------------------------------------------------------------------ */
+  template <typename T> inline void allGatherV(Array<T> & values) {
     this->allGatherV(values.storage(), values.getSize());
   }
-  template<typename T> inline void allGatherV(T * values, int * nb_values);
-
-  /* ------------------------------------------------------------------------ */
-  template<typename T> inline void gather(Array<T> & values,
-                                          int root = 0) {
-    this->gather(values.storage(), values.getSize(), root);
-  }
-
-  template<typename T> inline void gather(T * values, int nb_values,
-                                          int root = 0);
-
-  /* ------------------------------------------------------------------------ */
-  template<typename T> inline void gatherV(Array<T> & values,
-                                           int root = 0) {
-     this->gatherV(values.storage(), values.getSize(), root);
-  }
-  template<typename T> inline void gatherV(T * values, int * nb_values,
-                                           int root = 0);
-
-  /* ------------------------------------------------------------------------ */
-  template<typename T> inline void broadcast(Array<T> & values,
-                                             int root = 0) {
-    this->broadcast(values.storage(), values.getSize(), root);
-  }
-  template<typename T> inline void broadcast(T * values, int nb_values,
-                                             int root = 0);
-  /* ------------------------------------------------------------------------ */
-=======
+  template <typename T> inline void allGatherV(T * values, int * nb_values);
+
+  /* ------------------------------------------------------------------------ */
+  template <typename T>
+  inline void reduce(Array<T> & values, const SynchronizerOperation & op,
+                     int root = 0) {
+    this->reduce(values.storage(), values.getSize(), op, root);
+  }
+
   template <typename T>
   inline void reduce(T * values, int nb_values,
                      const SynchronizerOperation & op, int root = 0);
-  template <typename T>
-  inline void allReduce(T * values, int nb_values,
-                        const SynchronizerOperation & op);
-
-  template <typename T> inline void allGather(T * values, int nb_values);
-  template <typename T> inline void allGatherV(T * values, int * nb_values);
+
+  /* ------------------------------------------------------------------------ */
+  template <typename T> inline void gather(Array<T> & values, int root = 0) {
+    this->gather(values.storage(), values.getSize(), root);
+  }
 
   template <typename T>
   inline void gather(T * values, int nb_values, int root = 0);
+
+  /* ------------------------------------------------------------------------ */
+  template <typename T> inline void gatherV(Array<T> & values, int root = 0) {
+    this->gatherV(values.storage(), values.getSize(), root);
+  }
   template <typename T>
   inline void gatherV(T * values, int * nb_values, int root = 0);
+
+  /* ------------------------------------------------------------------------ */
+  template <typename T> inline void broadcast(Array<T> & values, int root = 0) {
+    this->broadcast(values.storage(), values.getSize(), root);
+  }
   template <typename T>
   inline void broadcast(T * values, int nb_values, int root = 0);
-
->>>>>>> ad6888dd
+  /* ------------------------------------------------------------------------ */
   inline void barrier();
 
   /* ------------------------------------------------------------------------ */
@@ -298,14 +236,9 @@
   static StaticCommunicator &
   getStaticCommunicator(CommunicatorType type = _communicator_mpi);
 
-<<<<<<< HEAD
-  static StaticCommunicator & getStaticCommunicator(int & argc, char ** & argv,
-                                                    CommunicatorType type = _communicator_mpi);
-=======
   static StaticCommunicator &
   getStaticCommunicator(int & argc, char **& argv,
                         CommunicatorType type = _communicator_mpi);
->>>>>>> ad6888dd
 
   static bool isInstantiated() { return is_instantiated; };
 
