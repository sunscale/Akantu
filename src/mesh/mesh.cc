--- conflicted
+++ resolved
@@ -69,16 +69,9 @@
       connectivities("connectivities", id, memory_id),
       ghosts_counters("ghosts_counters", id, memory_id),
       normals("normals", id, memory_id), spatial_dimension(spatial_dimension),
-<<<<<<< HEAD
-      lower_bounds(spatial_dimension, 0.), upper_bounds(spatial_dimension, 0.),
-      size(spatial_dimension, 0.), local_lower_bounds(spatial_dimension, 0.),
-      local_upper_bounds(spatial_dimension, 0.),
-       communicator(&communicator) {
-=======
       size(spatial_dimension, 0.), bbox(spatial_dimension),
-      bbox_local(spatial_dimension), mesh_data("mesh_data", id, memory_id),
+      bbox_local(spatial_dimension),
       communicator(&communicator) {
->>>>>>> 8ec3c922
   AKANTU_DEBUG_IN();
 
   AKANTU_DEBUG_OUT();
@@ -476,7 +469,7 @@
 #endif
   }
 
-  if (psize > 1)
+  //if (psize > 1)
     this->is_distributed = true;
 
   this->computeBoundingBox();
