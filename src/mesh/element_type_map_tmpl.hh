/**
 * @file   element_type_map_tmpl.hh
 *
 * @author Lucas Frerot <lucas.frerot@epfl.ch>
 * @author Nicolas Richart <nicolas.richart@epfl.ch>
 *
 * @date creation: Wed Aug 31 2011
 * @date last modification: Tue Feb 20 2018
 *
 * @brief  implementation of template functions of the ElementTypeMap and
 * ElementTypeMapArray classes
 *
 * @section LICENSE
 *
 * Copyright (©)  2010-2018 EPFL (Ecole Polytechnique Fédérale de Lausanne)
 * Laboratory (LSMS - Laboratoire de Simulation en Mécanique des Solides)
 *
 * Akantu is free  software: you can redistribute it and/or  modify it under the
 * terms  of the  GNU Lesser  General Public  License as published by  the Free
 * Software Foundation, either version 3 of the License, or (at your option) any
 * later version.
 *
 * Akantu is  distributed in the  hope that it  will be useful, but  WITHOUT ANY
 * WARRANTY; without even the implied warranty of MERCHANTABILITY or FITNESS FOR
 * A PARTICULAR PURPOSE. See  the GNU  Lesser General  Public License  for more
 * details.
 *
 * You should  have received  a copy  of the GNU  Lesser General  Public License
 * along with Akantu. If not, see <http://www.gnu.org/licenses/>.
 *
 */

/* -------------------------------------------------------------------------- */
#include "aka_static_if.hh"
#include "element_type_map.hh"
#include "mesh.hh"
/* -------------------------------------------------------------------------- */
#include "element_type_conversion.hh"
/* -------------------------------------------------------------------------- */
#include <functional>
/* -------------------------------------------------------------------------- */

#ifndef __AKANTU_ELEMENT_TYPE_MAP_TMPL_HH__
#define __AKANTU_ELEMENT_TYPE_MAP_TMPL_HH__

namespace akantu {

/* -------------------------------------------------------------------------- */
/* ElementTypeMap                                                             */
/* -------------------------------------------------------------------------- */
template <class Stored, typename SupportType>
inline std::string
ElementTypeMap<Stored, SupportType>::printType(const SupportType & type,
                                               const GhostType & ghost_type) {
  std::stringstream sstr;
  sstr << "(" << ghost_type << ":" << type << ")";
  return sstr.str();
}

/* -------------------------------------------------------------------------- */
template <class Stored, typename SupportType>
inline bool ElementTypeMap<Stored, SupportType>::exists(
    const SupportType & type, const GhostType & ghost_type) const {
  return this->getData(ghost_type).find(type) !=
         this->getData(ghost_type).end();
}

/* -------------------------------------------------------------------------- */
template <class Stored, typename SupportType>
inline const Stored & ElementTypeMap<Stored, SupportType>::
operator()(const SupportType & type, const GhostType & ghost_type) const {
  auto it = this->getData(ghost_type).find(type);

  if (it == this->getData(ghost_type).end())
    AKANTU_SILENT_EXCEPTION("No element of type "
                            << ElementTypeMap::printType(type, ghost_type)
                            << " in this ElementTypeMap<"
                            << debug::demangle(typeid(Stored).name())
                            << "> class");
  return it->second;
}

/* -------------------------------------------------------------------------- */
template <class Stored, typename SupportType>
inline Stored & ElementTypeMap<Stored, SupportType>::
operator()(const SupportType & type, const GhostType & ghost_type) {
  return this->getData(ghost_type)[type];
}

/* -------------------------------------------------------------------------- */
template <class Stored, typename SupportType>
template <typename U>
inline Stored & ElementTypeMap<Stored, SupportType>::
operator()(U && insertee, const SupportType & type,
           const GhostType & ghost_type) {
  auto it = this->getData(ghost_type).find(type);

  if (it != this->getData(ghost_type).end()) {
    AKANTU_SILENT_EXCEPTION("Element of type "
                            << ElementTypeMap::printType(type, ghost_type)
                            << " already in this ElementTypeMap<"
                            << debug::demangle(typeid(Stored).name())
                            << "> class");
  } else {
    auto & data = this->getData(ghost_type);
    const auto & res =
        data.insert(std::make_pair(type, std::forward<U>(insertee)));
    it = res.first;
  }

  return it->second;
}

/* -------------------------------------------------------------------------- */
template <class Stored, typename SupportType>
inline typename ElementTypeMap<Stored, SupportType>::DataMap &
ElementTypeMap<Stored, SupportType>::getData(GhostType ghost_type) {
  if (ghost_type == _not_ghost)
    return data;

  return ghost_data;
}

/* -------------------------------------------------------------------------- */
template <class Stored, typename SupportType>
inline const typename ElementTypeMap<Stored, SupportType>::DataMap &
ElementTypeMap<Stored, SupportType>::getData(GhostType ghost_type) const {
  if (ghost_type == _not_ghost)
    return data;

  return ghost_data;
}

/* -------------------------------------------------------------------------- */
/// Works only if stored is a pointer to a class with a printself method
template <class Stored, typename SupportType>
void ElementTypeMap<Stored, SupportType>::printself(std::ostream & stream,
                                                    int indent) const {
  std::string space(indent, AKANTU_INDENT);

  stream << space << "ElementTypeMap<" << debug::demangle(typeid(Stored).name())
         << "> [" << std::endl;
  for (auto gt : ghost_types) {
    const DataMap & data = getData(gt);
    for (auto & pair : data) {
      stream << space << space << ElementTypeMap::printType(pair.first, gt)
             << std::endl;
    }
  }

  stream << space << "]" << std::endl;
}

/* -------------------------------------------------------------------------- */
template <class Stored, typename SupportType>
ElementTypeMap<Stored, SupportType>::ElementTypeMap() = default;

/* -------------------------------------------------------------------------- */
template <class Stored, typename SupportType>
ElementTypeMap<Stored, SupportType>::~ElementTypeMap() = default;

/* -------------------------------------------------------------------------- */
/* ElementTypeMapArray                                                        */
/* -------------------------------------------------------------------------- */
template <typename T, typename SupportType>
void ElementTypeMapArray<T, SupportType>::copy(
    const ElementTypeMapArray & other) {
  for (auto ghost_type : ghost_types) {
    for (auto type :
         this->elementTypes(_all_dimensions, ghost_type, _ek_not_defined)) {
      const auto & array_to_copy = other(type, ghost_type);
      auto & array =
          this->alloc(0, array_to_copy.getNbComponent(), type, ghost_type);
      array.copy(array_to_copy);
    }
  }
}

/* -------------------------------------------------------------------------- */
template <typename T, typename SupportType>
ElementTypeMapArray<T, SupportType>::ElementTypeMapArray(
    const ElementTypeMapArray & other)
    : parent(), Memory(other.id + "_copy", other.memory_id), name(other.name + "_copy") {
  this->copy(other);
}

/* -------------------------------------------------------------------------- */
template <typename T, typename SupportType>
inline Array<T> & ElementTypeMapArray<T, SupportType>::alloc(
    UInt size, UInt nb_component, const SupportType & type,
    const GhostType & ghost_type, const T & default_value) {
  std::string ghost_id = "";
  if (ghost_type == _ghost)
    ghost_id = ":ghost";

  Array<T> * tmp;

  auto it = this->getData(ghost_type).find(type);

  if (it == this->getData(ghost_type).end()) {
    auto id = this->id + ":" + std::to_string(type) + ghost_id;
    tmp = &(Memory::alloc<T>(id, size, nb_component, default_value));

    this->getData(ghost_type)[type] = tmp;
  } else {
    AKANTU_DEBUG_INFO(
        "The vector "
        << this->id << this->printType(type, ghost_type)
        << " already exists, it is resized instead of allocated.");
    tmp = it->second;
    it->second->resize(size);
  }

  return *tmp;
}

/* -------------------------------------------------------------------------- */
template <typename T, typename SupportType>
inline void
ElementTypeMapArray<T, SupportType>::alloc(UInt size, UInt nb_component,
                                           const SupportType & type,
                                           const T & default_value) {
  this->alloc(size, nb_component, type, _not_ghost, default_value);
  this->alloc(size, nb_component, type, _ghost, default_value);
}

/* -------------------------------------------------------------------------- */
template <typename T, typename SupportType>
inline void ElementTypeMapArray<T, SupportType>::free() {
  AKANTU_DEBUG_IN();

  for (auto gt : ghost_types) {
    auto & data = this->getData(gt);
    for (auto & pair : data) {
      dealloc(pair.second->getID());
    }
    data.clear();
  }

  AKANTU_DEBUG_OUT();
}

/* -------------------------------------------------------------------------- */
template <typename T, typename SupportType>
inline void ElementTypeMapArray<T, SupportType>::clear() {
  for (auto gt : ghost_types) {
    auto & data = this->getData(gt);
    for (auto & vect : data) {
      vect.second->clear();
    }
  }
}

/* -------------------------------------------------------------------------- */
template <typename T, typename SupportType>
template <typename ST>
inline void ElementTypeMapArray<T, SupportType>::set(const ST & value) {
  for (auto gt : ghost_types) {
    auto & data = this->getData(gt);
    for (auto & vect : data) {
      vect.second->set(value);
    }
  }
}

/* -------------------------------------------------------------------------- */
template <typename T, typename SupportType>
inline const Array<T> & ElementTypeMapArray<T, SupportType>::
operator()(const SupportType & type, const GhostType & ghost_type) const {
  auto it = this->getData(ghost_type).find(type);

  if (it == this->getData(ghost_type).end())
    AKANTU_SILENT_EXCEPTION("No element of type "
                            << ElementTypeMapArray::printType(type, ghost_type)
                            << " in this const ElementTypeMapArray<"
                            << debug::demangle(typeid(T).name()) << "> class(\""
                            << this->id << "\")");
  return *(it->second);
}

/* -------------------------------------------------------------------------- */
template <typename T, typename SupportType>
inline Array<T> & ElementTypeMapArray<T, SupportType>::
operator()(const SupportType & type, const GhostType & ghost_type) {
  auto it = this->getData(ghost_type).find(type);

  if (it == this->getData(ghost_type).end())
    AKANTU_SILENT_EXCEPTION("No element of type "
                            << ElementTypeMapArray::printType(type, ghost_type)
                            << " in this ElementTypeMapArray<"
                            << debug::demangle(typeid(T).name())
                            << "> class (\"" << this->id << "\")");

  return *(it->second);
}

/* -------------------------------------------------------------------------- */
template <typename T, typename SupportType>
inline void
ElementTypeMapArray<T, SupportType>::setArray(const SupportType & type,
                                              const GhostType & ghost_type,
                                              const Array<T> & vect) {
  auto it = this->getData(ghost_type).find(type);

  if (AKANTU_DEBUG_TEST(dblWarning) && it != this->getData(ghost_type).end() &&
      it->second != &vect) {
    AKANTU_DEBUG_WARNING(
        "The Array "
        << this->printType(type, ghost_type)
        << " is already registred, this call can lead to a memory leak.");
  }

  this->getData(ghost_type)[type] = &(const_cast<Array<T> &>(vect));
}

/* -------------------------------------------------------------------------- */
template <typename T, typename SupportType>
inline void ElementTypeMapArray<T, SupportType>::onElementsRemoved(
    const ElementTypeMapArray<UInt> & new_numbering) {
  for (auto gt : ghost_types) {
    for (auto & type :
         new_numbering.elementTypes(_all_dimensions, gt, _ek_not_defined)) {
      auto support_type = convertType<ElementType, SupportType>(type);
      if (this->exists(support_type, gt)) {
        const auto & renumbering = new_numbering(type, gt);
        if (renumbering.size() == 0)
          continue;

        auto & vect = this->operator()(support_type, gt);
        auto nb_component = vect.getNbComponent();
        Array<T> tmp(renumbering.size(), nb_component);
        UInt new_size = 0;

        for (UInt i = 0; i < vect.size(); ++i) {
          UInt new_i = renumbering(i);
          if (new_i != UInt(-1)) {
            memcpy(tmp.storage() + new_i * nb_component,
                   vect.storage() + i * nb_component, nb_component * sizeof(T));
            ++new_size;
          }
        }
        tmp.resize(new_size);
        vect.copy(tmp);
      }
    }
  }
}

/* -------------------------------------------------------------------------- */
template <typename T, typename SupportType>
void ElementTypeMapArray<T, SupportType>::printself(std::ostream & stream,
                                                    int indent) const {
  std::string space(indent, AKANTU_INDENT);

  stream << space << "ElementTypeMapArray<" << debug::demangle(typeid(T).name())
         << "> [" << std::endl;
  for (UInt g = _not_ghost; g <= _ghost; ++g) {
    auto gt = (GhostType)g;

    const DataMap & data = this->getData(gt);
    typename DataMap::const_iterator it;
    for (it = data.begin(); it != data.end(); ++it) {
      stream << space << space << ElementTypeMapArray::printType(it->first, gt)
             << " [" << std::endl;
      it->second->printself(stream, indent + 3);
      stream << space << space << " ]" << std::endl;
    }
  }
  stream << space << "]" << std::endl;
}

/* -------------------------------------------------------------------------- */
/* SupportType Iterator                                                       */
/* -------------------------------------------------------------------------- */
template <class Stored, typename SupportType>
ElementTypeMap<Stored, SupportType>::type_iterator::type_iterator(
    DataMapIterator & list_begin, DataMapIterator & list_end, UInt dim,
    ElementKind ek)
    : list_begin(list_begin), list_end(list_end), dim(dim), kind(ek) {}

/* -------------------------------------------------------------------------- */
template <class Stored, typename SupportType>
ElementTypeMap<Stored, SupportType>::type_iterator::type_iterator(
    const type_iterator & it)
    : list_begin(it.list_begin), list_end(it.list_end), dim(it.dim),
      kind(it.kind) {}

/* -------------------------------------------------------------------------- */
template <class Stored, typename SupportType>
typename ElementTypeMap<Stored, SupportType>::type_iterator &
ElementTypeMap<Stored, SupportType>::type_iterator::
operator=(const type_iterator & it) {
  if (this != &it) {
    list_begin = it.list_begin;
    list_end = it.list_end;
    dim = it.dim;
    kind = it.kind;
  }
  return *this;
}
/* -------------------------------------------------------------------------- */
template <class Stored, typename SupportType>
inline typename ElementTypeMap<Stored, SupportType>::type_iterator::reference
    ElementTypeMap<Stored, SupportType>::type_iterator::operator*() {
  return list_begin->first;
}

/* -------------------------------------------------------------------------- */
template <class Stored, typename SupportType>
inline typename ElementTypeMap<Stored, SupportType>::type_iterator::reference
    ElementTypeMap<Stored, SupportType>::type_iterator::operator*() const {
  return list_begin->first;
}

/* -------------------------------------------------------------------------- */
template <class Stored, typename SupportType>
inline typename ElementTypeMap<Stored, SupportType>::type_iterator &
ElementTypeMap<Stored, SupportType>::type_iterator::operator++() {
  ++list_begin;
  while ((list_begin != list_end) &&
         (((dim != _all_dimensions) &&
           (dim != Mesh::getSpatialDimension(list_begin->first))) ||
          ((kind != _ek_not_defined) &&
           (kind != Mesh::getKind(list_begin->first)))))
    ++list_begin;
  return *this;
}

/* -------------------------------------------------------------------------- */
template <class Stored, typename SupportType>
typename ElementTypeMap<Stored, SupportType>::type_iterator
ElementTypeMap<Stored, SupportType>::type_iterator::operator++(int) {
  type_iterator tmp(*this);
  operator++();
  return tmp;
}

/* -------------------------------------------------------------------------- */
template <class Stored, typename SupportType>
inline bool ElementTypeMap<Stored, SupportType>::type_iterator::
operator==(const type_iterator & other) const {
  return this->list_begin == other.list_begin;
}

/* -------------------------------------------------------------------------- */
template <class Stored, typename SupportType>
inline bool ElementTypeMap<Stored, SupportType>::type_iterator::
operator!=(const type_iterator & other) const {
  return this->list_begin != other.list_begin;
}

/* -------------------------------------------------------------------------- */
template <class Stored, typename SupportType>
auto ElementTypeMap<Stored, SupportType>::ElementTypesIteratorHelper::begin()
    -> iterator {
  auto b = container.get().getData(ghost_type).begin();
  auto e = container.get().getData(ghost_type).end();

  // loop until the first valid type
  while ((b != e) &&
         (((dim != _all_dimensions) &&
           (dim != Mesh::getSpatialDimension(b->first))) ||
          ((kind != _ek_not_defined) && (kind != Mesh::getKind(b->first)))))
    ++b;

  return iterator(b, e, dim, kind);
}

template <class Stored, typename SupportType>
auto ElementTypeMap<Stored, SupportType>::ElementTypesIteratorHelper::end()
    -> iterator {
  auto e = container.get().getData(ghost_type).end();
  return iterator(e, e, dim, kind);
}

/* -------------------------------------------------------------------------- */
template <class Stored, typename SupportType>
auto ElementTypeMap<Stored, SupportType>::elementTypesImpl(
    UInt dim, GhostType ghost_type, ElementKind kind) const
    -> ElementTypesIteratorHelper {
  return ElementTypesIteratorHelper(*this, dim, ghost_type, kind);
}

/* -------------------------------------------------------------------------- */
template <class Stored, typename SupportType>
template <typename... pack>
auto ElementTypeMap<Stored, SupportType>::elementTypesImpl(
    const use_named_args_t & unused, pack &&... _pack) const
    -> ElementTypesIteratorHelper {
  return ElementTypesIteratorHelper(*this, unused, _pack...);
}

/* -------------------------------------------------------------------------- */
template <class Stored, typename SupportType>
inline auto ElementTypeMap<Stored, SupportType>::firstType(
    UInt dim, GhostType ghost_type, ElementKind kind) const -> type_iterator {
  return elementTypes(dim, ghost_type, kind).begin();
}

/* -------------------------------------------------------------------------- */
template <class Stored, typename SupportType>
inline auto ElementTypeMap<Stored, SupportType>::lastType(
    UInt dim, GhostType ghost_type, ElementKind kind) const -> type_iterator {
  typename DataMap::const_iterator e;
  e = getData(ghost_type).end();
  return typename ElementTypeMap<Stored, SupportType>::type_iterator(e, e, dim,
                                                                     kind);
}

/* -------------------------------------------------------------------------- */

/// standard output stream operator
template <class Stored, typename SupportType>
inline std::ostream &
operator<<(std::ostream & stream,
           const ElementTypeMap<Stored, SupportType> & _this) {
  _this.printself(stream);
  return stream;
}

/* -------------------------------------------------------------------------- */
class ElementTypeMapArrayInitializer {
protected:
  using CompFunc = std::function<UInt(const ElementType &, const GhostType &)>;

public:
<<<<<<< HEAD
  ElementTypeMapArrayInitializer(const CompFunc & comp_func,
                                 UInt spatial_dimension = _all_dimensions,
                                 const GhostType & ghost_type = _not_ghost,
                                 const ElementKind & element_kind = _ek_not_defined)
=======
  ElementTypeMapArrayInitializer(
      const CompFunc & comp_func, UInt spatial_dimension = _all_dimensions,
      const GhostType & ghost_type = _not_ghost,
      const ElementKind & element_kind = _ek_not_defined)
>>>>>>> 5d2dc826
      : comp_func(comp_func), spatial_dimension(spatial_dimension),
        ghost_type(ghost_type), element_kind(element_kind) {}

  const GhostType & ghostType() const { return ghost_type; }

  virtual UInt nbComponent(const ElementType & type) const {
    return comp_func(type, ghostType());
  }

  virtual bool isNodal() const { return false; }

protected:
  CompFunc comp_func;
  UInt spatial_dimension;
  GhostType ghost_type;
  ElementKind element_kind;
};

/* -------------------------------------------------------------------------- */
class MeshElementTypeMapArrayInitializer
    : public ElementTypeMapArrayInitializer {
  using CompFunc = ElementTypeMapArrayInitializer::CompFunc;

public:
  MeshElementTypeMapArrayInitializer(
      const Mesh & mesh, UInt nb_component = 1,
      UInt spatial_dimension = _all_dimensions,
      const GhostType & ghost_type = _not_ghost,
      const ElementKind & element_kind = _ek_not_defined,
      bool with_nb_element = false, bool with_nb_nodes_per_element = false)
      : MeshElementTypeMapArrayInitializer(
            mesh,
            [nb_component](const ElementType &, const GhostType &) -> UInt {
              return nb_component;
            },
            spatial_dimension, ghost_type, element_kind, with_nb_element,
            with_nb_nodes_per_element) {}

  MeshElementTypeMapArrayInitializer(
      const Mesh & mesh, const CompFunc & comp_func,
      UInt spatial_dimension = _all_dimensions,
      const GhostType & ghost_type = _not_ghost,
      const ElementKind & element_kind = _ek_not_defined,
      bool with_nb_element = false, bool with_nb_nodes_per_element = false)
      : ElementTypeMapArrayInitializer(comp_func, spatial_dimension, ghost_type,
                                       element_kind),
        mesh(mesh), with_nb_element(with_nb_element),
        with_nb_nodes_per_element(with_nb_nodes_per_element) {}

  decltype(auto) elementTypes() const {
    return mesh.elementTypes(this->spatial_dimension, this->ghost_type,
                             this->element_kind);
  }

  virtual UInt size(const ElementType & type) const {
    if (with_nb_element)
      return mesh.getNbElement(type, this->ghost_type);

    return 0;
  }

  UInt nbComponent(const ElementType & type) const override {
    UInt res = ElementTypeMapArrayInitializer::nbComponent(type);
    if (with_nb_nodes_per_element)
      return (res * mesh.getNbNodesPerElement(type));

    return res;
  }

  bool isNodal() const override { return with_nb_nodes_per_element; }

protected:
  const Mesh & mesh;
  bool with_nb_element;
  bool with_nb_nodes_per_element;
};

/* -------------------------------------------------------------------------- */
class FEEngineElementTypeMapArrayInitializer
    : public MeshElementTypeMapArrayInitializer {
public:
  FEEngineElementTypeMapArrayInitializer(
      const FEEngine & fe_engine, UInt nb_component = 1,
      UInt spatial_dimension = _all_dimensions,
      const GhostType & ghost_type = _not_ghost,
      const ElementKind & element_kind = _ek_not_defined);

  FEEngineElementTypeMapArrayInitializer(
      const FEEngine & fe_engine,
      const ElementTypeMapArrayInitializer::CompFunc & nb_component,
      UInt spatial_dimension = _all_dimensions,
      const GhostType & ghost_type = _not_ghost,
      const ElementKind & element_kind = _ek_not_defined);

  UInt size(const ElementType & type) const override;

  using ElementTypesIteratorHelper =
      ElementTypeMapArray<Real, ElementType>::ElementTypesIteratorHelper;

  ElementTypesIteratorHelper elementTypes() const;

protected:
  const FEEngine & fe_engine;
};

/* -------------------------------------------------------------------------- */
template <typename T, typename SupportType>
template <class Func>
void ElementTypeMapArray<T, SupportType>::initialize(const Func & f,
                                                     const T & default_value,
                                                     bool do_not_default) {
  this->is_nodal = f.isNodal();
  auto ghost_type = f.ghostType();
  for (auto & type : f.elementTypes()) {
    if (not this->exists(type, ghost_type))
      if (do_not_default) {
        auto & array = this->alloc(0, f.nbComponent(type), type, ghost_type);
        array.resize(f.size(type));
      } else {
        this->alloc(f.size(type), f.nbComponent(type), type, ghost_type,
                    default_value);
      }
    else {
      auto & array = this->operator()(type, ghost_type);
      if (not do_not_default)
        array.resize(f.size(type), default_value);
      else
        array.resize(f.size(type));
    }
  }
}

/* -------------------------------------------------------------------------- */
/**
 * All parameters are named optionals
 *  \param _nb_component a functor giving the number of components per
 *  (ElementType, GhostType) pair or a scalar giving a unique number of
 * components
 *  regardless of type
 *  \param _spatial_dimension a filter for the elements of a specific dimension
 *  \param _element_kind filter with element kind (_ek_regular, _ek_structural,
 * ...)
 *  \param _with_nb_element allocate the arrays with the number of elements for
 * each
 *  type in the mesh
 *  \param _with_nb_nodes_per_element multiply the number of components by the
 *  number of nodes per element
 *  \param _default_value default inital value
 *  \param _do_not_default do not initialize the allocated arrays
 *  \param _ghost_type filter a type of ghost
 */
template <typename T, typename SupportType>
template <typename... pack>
void ElementTypeMapArray<T, SupportType>::initialize(const Mesh & mesh,
                                                     pack &&... _pack) {
  GhostType requested_ghost_type = OPTIONAL_NAMED_ARG(ghost_type, _casper);
  bool all_ghost_types = requested_ghost_type == _casper;

  for (auto ghost_type : ghost_types) {
    if ((not(ghost_type == requested_ghost_type)) and (not all_ghost_types))
      continue;

    auto functor = MeshElementTypeMapArrayInitializer(
        mesh, OPTIONAL_NAMED_ARG(nb_component, 1),
        OPTIONAL_NAMED_ARG(spatial_dimension, mesh.getSpatialDimension()),
        ghost_type, OPTIONAL_NAMED_ARG(element_kind, _ek_not_defined),
        OPTIONAL_NAMED_ARG(with_nb_element, false),
        OPTIONAL_NAMED_ARG(with_nb_nodes_per_element, false));

    this->initialize(functor, OPTIONAL_NAMED_ARG(default_value, T()),
                     OPTIONAL_NAMED_ARG(do_not_default, false));
  }
}

/* -------------------------------------------------------------------------- */
/**
 * All parameters are named optionals
 *  \param _nb_component a functor giving the number of components per
 *  (ElementType, GhostType) pair or a scalar giving a unique number of
 * components
 *  regardless of type
 *  \param _spatial_dimension a filter for the elements of a specific dimension
 *  \param _element_kind filter with element kind (_ek_regular, _ek_structural,
 * ...)
 *  \param _default_value default inital value
 *  \param _do_not_default do not initialize the allocated arrays
 *  \param _ghost_type filter a specific ghost type
 *  \param _all_ghost_types get all ghost types
 */
template <typename T, typename SupportType>
template <typename... pack>
void ElementTypeMapArray<T, SupportType>::initialize(const FEEngine & fe_engine,
                                                     pack &&... _pack) {
  bool all_ghost_types = OPTIONAL_NAMED_ARG(all_ghost_types, true);
  GhostType requested_ghost_type = OPTIONAL_NAMED_ARG(ghost_type, _not_ghost);

  for (auto ghost_type : ghost_types) {
    if ((not(ghost_type == requested_ghost_type)) and (not all_ghost_types))
      continue;

    auto functor = FEEngineElementTypeMapArrayInitializer(
        fe_engine, OPTIONAL_NAMED_ARG(nb_component, 1),
        OPTIONAL_NAMED_ARG(spatial_dimension, UInt(-2)), ghost_type,
        OPTIONAL_NAMED_ARG(element_kind, _ek_not_defined));

    this->initialize(functor, OPTIONAL_NAMED_ARG(default_value, T()),
                     OPTIONAL_NAMED_ARG(do_not_default, false));
  }
}

/* -------------------------------------------------------------------------- */
template <class T, typename SupportType>
inline T & ElementTypeMapArray<T, SupportType>::
operator()(const Element & element, UInt component) {
  return this->operator()(element.type, element.ghost_type)(element.element,
                                                            component);
}

/* -------------------------------------------------------------------------- */
template <class T, typename SupportType>
inline const T & ElementTypeMapArray<T, SupportType>::
operator()(const Element & element, UInt component) const {
  return this->operator()(element.type, element.ghost_type)(element.element,
                                                            component);
}

/* -------------------------------------------------------------------------- */
template <class T, typename SupportType>
UInt ElementTypeMapArray<T, SupportType>::sizeImpl(
    UInt spatial_dimension, const GhostType & ghost_type,
    const ElementKind & kind) const {
  UInt size = 0;
  for (auto && type : this->elementTypes(spatial_dimension, ghost_type, kind)) {
    size += this->operator()(type, ghost_type).size();
  }
  return size;
}

/* -------------------------------------------------------------------------- */
template <class T, typename SupportType>
template <typename... pack>
UInt ElementTypeMapArray<T, SupportType>::size(pack &&... _pack) const {
  UInt size = 0;
  bool all_ghost_types = OPTIONAL_NAMED_ARG(all_ghost_types, true);
  GhostType requested_ghost_type = OPTIONAL_NAMED_ARG(ghost_type, _not_ghost);

  for (auto ghost_type : ghost_types) {
    if ((not(ghost_type == requested_ghost_type)) and (not all_ghost_types))
      continue;

    size +=
        sizeImpl(OPTIONAL_NAMED_ARG(spatial_dimension, _all_dimensions),
                 ghost_type, OPTIONAL_NAMED_ARG(element_kind, _ek_not_defined));
  }
  return size;
}

} // namespace akantu

#endif /* __AKANTU_ELEMENT_TYPE_MAP_TMPL_HH__ */<|MERGE_RESOLUTION|>--- conflicted
+++ resolved
@@ -524,17 +524,10 @@
   using CompFunc = std::function<UInt(const ElementType &, const GhostType &)>;
 
 public:
-<<<<<<< HEAD
-  ElementTypeMapArrayInitializer(const CompFunc & comp_func,
-                                 UInt spatial_dimension = _all_dimensions,
-                                 const GhostType & ghost_type = _not_ghost,
-                                 const ElementKind & element_kind = _ek_not_defined)
-=======
   ElementTypeMapArrayInitializer(
       const CompFunc & comp_func, UInt spatial_dimension = _all_dimensions,
       const GhostType & ghost_type = _not_ghost,
       const ElementKind & element_kind = _ek_not_defined)
->>>>>>> 5d2dc826
       : comp_func(comp_func), spatial_dimension(spatial_dimension),
         ghost_type(ghost_type), element_kind(element_kind) {}
 
