/**
 * @file   dumper_material_padders.hh
 *
 * @author Nicolas Richart <nicolas.richart@epfl.ch>
 * @author Marco Vocialta <marco.vocialta@epfl.ch>
 *
 * @date creation: Tue Sep 02 2014
 * @date last modification: Fri Mar 27 2015
 *
 * @brief  Material padders for plane stress/ plane strain
 *
 * @section LICENSE
 *
 * Copyright  (©)  2014,  2015 EPFL  (Ecole Polytechnique  Fédérale de Lausanne)
 * Laboratory (LSMS - Laboratoire de Simulation en Mécanique des Solides)
 *
 * Akantu is free  software: you can redistribute it and/or  modify it under the
 * terms  of the  GNU Lesser  General Public  License as  published by  the Free
 * Software Foundation, either version 3 of the License, or (at your option) any
 * later version.
 *
 * Akantu is  distributed in the  hope that it  will be useful, but  WITHOUT ANY
 * WARRANTY; without even the implied warranty of MERCHANTABILITY or FITNESS FOR
 * A  PARTICULAR PURPOSE. See  the GNU  Lesser General  Public License  for more
 * details.
 *
 * You should  have received  a copy  of the GNU  Lesser General  Public License
 * along with Akantu. If not, see <http://www.gnu.org/licenses/>.
 *
 */

#ifndef __AKANTU_DUMPER_MATERIAL_PADDERS_HH__
#define __AKANTU_DUMPER_MATERIAL_PADDERS_HH__
/* -------------------------------------------------------------------------- */
#include "dumper_padding_helper.hh"
/* -------------------------------------------------------------------------- */
__BEGIN_AKANTU__
__BEGIN_AKANTU_DUMPER__
/* -------------------------------------------------------------------------- */
class MaterialFunctor {
  /* ------------------------------------------------------------------------ */
  /* Constructors/Destructors                                                 */
  /* ------------------------------------------------------------------------ */
public:
<<<<<<< HEAD
  MaterialFunctor(const SolidMechanicsModel & model) :
    model(model),
    material_index(model.getMaterialByElement()),
    nb_data_per_element("nb_data_per_element", model.getID(), model.getMemoryID()),
    spatial_dimension(model.getSpatialDimension()){}
=======
  MaterialFunctor(const SolidMechanicsModel & model)
      : model(model), material_index(model.getMaterialByElement()),
        spatial_dimension(model.getSpatialDimension()) {}
>>>>>>> 74ee2c60

  /* ------------------------------------------------------------------------ */
  /* Methods                                                                  */
  /* ------------------------------------------------------------------------ */
  /// return the material from the global element index
  const Material & getMaterialFromGlobalIndex(Element global_index) {
    UInt index = global_index.getIndex();
    UInt material_id = material_index(global_index.getType())(index);
    const Material & material = model.getMaterial(material_id);
    return material;
  }

  /// return the type of the element from global index
  ElementType getElementTypeFromGlobalIndex(Element global_index) {
    return global_index.getType();
  }

protected:
  /* ------------------------------------------------------------------------ */
  /* Class Members                                                            */
  /* ------------------------------------------------------------------------ */

  /// all material padders probably need access to solid mechanics model
  const SolidMechanicsModel & model;

  /// they also need an access to the map from global ids to material id and
  /// local ids
  const ElementTypeMapArray<UInt> & material_index;

  /// the number of data per element
  const ElementTypeMapArray<UInt> nb_data_per_element;

  UInt spatial_dimension;
};

/* -------------------------------------------------------------------------- */
template <class T, class R>
class MaterialPadder : public MaterialFunctor,
                       public PadderGeneric<Vector<T>, R> {
public:
  MaterialPadder(const SolidMechanicsModel & model) : MaterialFunctor(model) {}
};

/* -------------------------------------------------------------------------- */

template <UInt spatial_dimension>
class StressPadder : public MaterialPadder<Real, Matrix<Real> > {

public:
  StressPadder(const SolidMechanicsModel & model)
      : MaterialPadder<Real, Matrix<Real> >(model) {
    this->setPadding(3, 3);
  }

  inline Matrix<Real> func(const Vector<Real> & in, Element global_element_id) {
    UInt nrows = spatial_dimension;
    UInt ncols = in.size() / nrows;
    UInt nb_data = in.size() / (nrows * nrows);

    Matrix<Real> stress = this->pad(in, nrows, ncols, nb_data);
    const Material & material =
        this->getMaterialFromGlobalIndex(global_element_id);
    bool plane_strain = true;
    if (spatial_dimension == 2)
      plane_strain = !material.getParam<bool>("Plane_Stress");

    if (plane_strain) {
      Real nu = material.getParam<Real>("nu");
      for (UInt d = 0; d < nb_data; ++d) {
        stress(2, 2 + 3 * d) =
            nu * (stress(0, 0 + 3 * d) + stress(1, 1 + 3 * d));
      }
    }
    return stress;
  }

  UInt getDim() { return 9; };

  UInt getNbComponent(__attribute__((unused)) UInt old_nb_comp) {
    return this->getDim();
  };
};

/* -------------------------------------------------------------------------- */
template <UInt spatial_dimension>
class StrainPadder : public MaterialFunctor,
                     public PadderGeneric<Matrix<Real>, Matrix<Real> > {
public:
  StrainPadder(const SolidMechanicsModel & model) : MaterialFunctor(model) {
    this->setPadding(3, 3);
  }

  inline Matrix<Real> func(const Matrix<Real> & in, Element global_element_id) {
    UInt nrows = spatial_dimension;
    UInt nb_data = in.size() / (nrows * nrows);

    Matrix<Real> strain = this->pad(in, nb_data);
    const Material & material =
        this->getMaterialFromGlobalIndex(global_element_id);
    bool plane_stress = material.getParam<bool>("Plane_Stress");

    if (plane_stress) {
      Real nu = material.getParam<Real>("nu");
      for (UInt d = 0; d < nb_data; ++d) {
        strain(2, 2 + 3 * d) =
            nu / (nu - 1) * (strain(0, 0 + 3 * d) + strain(1, 1 + 3 * d));
      }
    }

    return strain;
  }

  UInt getDim() { return 9; };

  UInt getNbComponent(__attribute__((unused)) UInt old_nb_comp) {
    return this->getDim();
  };
};

/* -------------------------------------------------------------------------- */
template <bool green_strain>
class ComputeStrain : public MaterialFunctor,
                      public ComputeFunctor<Vector<Real>, Matrix<Real> > {
public:
  ComputeStrain(const SolidMechanicsModel & model) : MaterialFunctor(model) {}

  inline Matrix<Real> func(const Vector<Real> & in,
                           __attribute__((unused)) Element global_element_id) {
    UInt nrows = spatial_dimension;
    UInt ncols = in.size() / nrows;
    UInt nb_data = in.size() / (nrows * nrows);

    Matrix<Real> ret_all_strain(nrows, ncols);
    Tensor3<Real> all_grad_u(in.storage(), nrows, nrows, nb_data);
    Tensor3<Real> all_strain(ret_all_strain.storage(), nrows, nrows, nb_data);

    for (UInt d = 0; d < nb_data; ++d) {
      Matrix<Real> grad_u = all_grad_u(d);
      Matrix<Real> strain = all_strain(d);

      if (spatial_dimension == 2) {
        if (green_strain)
          Material::gradUToGreenStrain<2>(grad_u, strain);
        else
          Material::gradUToEpsilon<2>(grad_u, strain);
      } else if (spatial_dimension == 3) {
        if (green_strain)
          Material::gradUToGreenStrain<3>(grad_u, strain);
        else
          Material::gradUToEpsilon<3>(grad_u, strain);
      }
    }

    return ret_all_strain;
  }

  UInt getDim() { return spatial_dimension * spatial_dimension; };

  UInt getNbComponent(__attribute__((unused)) UInt old_nb_comp) {
    return this->getDim();
  };
};

/* -------------------------------------------------------------------------- */
template <bool green_strain>
class ComputePrincipalStrain
    : public MaterialFunctor,
      public ComputeFunctor<Vector<Real>, Matrix<Real> > {
public:
  ComputePrincipalStrain(const SolidMechanicsModel & model)
      : MaterialFunctor(model) {}

  inline Matrix<Real> func(const Vector<Real> & in,
                           __attribute__((unused)) Element global_element_id) {
    UInt nrows = spatial_dimension;
    UInt nb_data = in.size() / (nrows * nrows);

    Matrix<Real> ret_all_strain(nrows, nb_data);
    Tensor3<Real> all_grad_u(in.storage(), nrows, nrows, nb_data);
    Matrix<Real> strain(nrows, nrows);

    for (UInt d = 0; d < nb_data; ++d) {
      Matrix<Real> grad_u = all_grad_u(d);

      if (spatial_dimension == 2) {
        if (green_strain)
          Material::gradUToGreenStrain<2>(grad_u, strain);
        else
          Material::gradUToEpsilon<2>(grad_u, strain);
      } else if (spatial_dimension == 3) {
        if (green_strain)
          Material::gradUToGreenStrain<3>(grad_u, strain);
        else
          Material::gradUToEpsilon<3>(grad_u, strain);
      }

      Vector<Real> principal_strain(ret_all_strain(d));
      strain.eig(principal_strain);
    }

    return ret_all_strain;
  }

  UInt getDim() { return spatial_dimension; };

  UInt getNbComponent(__attribute__((unused)) UInt old_nb_comp) {
    return this->getDim();
  };
};

/* -------------------------------------------------------------------------- */
class ComputeVonMisesStress
    : public MaterialFunctor,
      public ComputeFunctor<Vector<Real>, Vector<Real> > {
public:
  ComputeVonMisesStress(const SolidMechanicsModel & model)
      : MaterialFunctor(model) {}

  inline Vector<Real> func(const Vector<Real> & in,
                           __attribute__((unused)) Element global_element_id) {
    UInt nrows = spatial_dimension;
    UInt nb_data = in.size() / (nrows * nrows);

    Vector<Real> von_mises_stress(nb_data);
    Matrix<Real> deviatoric_stress(3, 3);

    for (UInt d = 0; d < nb_data; ++d) {
      Matrix<Real> cauchy_stress(in.storage() + d * nrows * nrows, nrows,
                                 nrows);
      von_mises_stress(d) = Material::stressToVonMises(cauchy_stress);
    }

    return von_mises_stress;
  }

  UInt getDim() { return 1; };

  UInt getNbComponent(__attribute__((unused)) UInt old_nb_comp) {
    return this->getDim();
  };
};

/* -------------------------------------------------------------------------- */

__END_AKANTU_DUMPER__
__END_AKANTU__

#endif /* __AKANTU_DUMPER_MATERIAL_PADDERS_HH__ */<|MERGE_RESOLUTION|>--- conflicted
+++ resolved
@@ -42,17 +42,11 @@
   /* Constructors/Destructors                                                 */
   /* ------------------------------------------------------------------------ */
 public:
-<<<<<<< HEAD
   MaterialFunctor(const SolidMechanicsModel & model) :
     model(model),
     material_index(model.getMaterialByElement()),
     nb_data_per_element("nb_data_per_element", model.getID(), model.getMemoryID()),
     spatial_dimension(model.getSpatialDimension()){}
-=======
-  MaterialFunctor(const SolidMechanicsModel & model)
-      : model(model), material_index(model.getMaterialByElement()),
-        spatial_dimension(model.getSpatialDimension()) {}
->>>>>>> 74ee2c60
 
   /* ------------------------------------------------------------------------ */
   /* Methods                                                                  */
