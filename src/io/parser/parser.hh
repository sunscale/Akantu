/**
 * @file   parser.hh
 *
 * @author Nicolas Richart <nicolas.richart@epfl.ch>
 *
 * @date creation: Wed Nov 13 2013
 * @date last modification: Wed Jan 13 2016
 *
 * @brief  File parser interface
 *
 * @section LICENSE
 *
 * Copyright  (©)  2014,  2015 EPFL  (Ecole Polytechnique  Fédérale de Lausanne)
 * Laboratory (LSMS - Laboratoire de Simulation en Mécanique des Solides)
 *
 * Akantu is free  software: you can redistribute it and/or  modify it under the
 * terms  of the  GNU Lesser  General Public  License as  published by  the Free
 * Software Foundation, either version 3 of the License, or (at your option) any
 * later version.
 *
 * Akantu is  distributed in the  hope that it  will be useful, but  WITHOUT ANY
 * WARRANTY; without even the implied warranty of MERCHANTABILITY or FITNESS FOR
 * A  PARTICULAR PURPOSE. See  the GNU  Lesser General  Public License  for more
 * details.
 *
 * You should  have received  a copy  of the GNU  Lesser General  Public License
 * along with Akantu. If not, see <http://www.gnu.org/licenses/>.
 *
 */

/* -------------------------------------------------------------------------- */
#include "aka_common.hh"
#include "aka_random_generator.hh"
/* -------------------------------------------------------------------------- */
#include <map>
/* -------------------------------------------------------------------------- */

#ifndef __AKANTU_PARSER_HH__
#define __AKANTU_PARSER_HH__

__BEGIN_AKANTU__

<<<<<<< HEAD
#define AKANTU_SECTION_TYPES                    \
  (global)                                      \
  (material)                                    \
  (model)					\
  (mesh)					\
  (heat)					\
  (contact)                                     \
  (friction)					\
  (embedded_interface)                          \
  (rules)					\
  (non_local)					\
  (user)					\
  (solver)                                      \
  (not_defined)

=======
#define AKANTU_SECTION_TYPES                                                   \
  (global)(material)(model)(mesh)(heat)(contact)(friction)(                    \
      embedded_interface)(rules)(neighborhoods)(non_local)(weight_function)(   \
      neighborhood)(user)(not_defined)
>>>>>>> ad6888dd

#define AKANTU_SECTION_TYPES_PREFIX(elem) BOOST_PP_CAT(_st_, elem)

#define AKANTU_SECT_PREFIX(s, data, elem) AKANTU_SECTION_TYPES_PREFIX(elem)
/// Defines the possible section types
enum SectionType {
  BOOST_PP_SEQ_ENUM(
      BOOST_PP_SEQ_TRANSFORM(AKANTU_SECT_PREFIX, _, AKANTU_SECTION_TYPES))
};
#undef AKANTU_SECT_PREFIX

#define AKANTU_SECTION_TYPE_PRINT_CASE(r, data, elem)                          \
  case AKANTU_SECTION_TYPES_PREFIX(elem): {                                    \
    stream << BOOST_PP_STRINGIZE(AKANTU_SECTION_TYPES_PREFIX(elem));           \
    break;                                                                     \
  }

inline std::ostream & operator<<(std::ostream & stream, SectionType type) {
  switch (type) {
    BOOST_PP_SEQ_FOR_EACH(AKANTU_SECTION_TYPE_PRINT_CASE, _,
                          AKANTU_SECTION_TYPES)
  default:
    stream << "not a SectionType";
    break;
  }
  return stream;
}

#undef AKANTU_SECTION_TYPE_PRINT_CASE
/// Defines the possible search contexts/scopes (for parameter search)
enum ParserParameterSearchCxt {
  _ppsc_current_scope = 0x1,
  _ppsc_parent_scope = 0x2,
  _ppsc_current_and_parent_scope = 0x3
};

/* ------------------------------------------------------------------------ */
/* Parameters Class                                                         */
/* ------------------------------------------------------------------------ */
class ParserSection;

/// @brief The ParserParameter objects represent the end of tree branches as
/// they
/// are the different informations contained in the input file.
class ParserParameter {
public:
  ParserParameter()
      : parent_section(NULL), name(std::string()), value(std::string()),
        dbg_filename(std::string()) {}

  ParserParameter(const std::string & name, const std::string & value,
                  const ParserSection & parent_section)
      : parent_section(&parent_section), name(name), value(value),
        dbg_filename(std::string()) {}

  ParserParameter(const ParserParameter & param)
      : parent_section(param.parent_section), name(param.name),
        value(param.value), dbg_filename(param.dbg_filename),
        dbg_line(param.dbg_line), dbg_column(param.dbg_column) {}

  virtual ~ParserParameter() {}

  /// Get parameter name
  const std::string & getName() const { return name; }
  /// Get parameter value
  const std::string & getValue() const { return value; }

  /// Set info for debug output
  void setDebugInfo(const std::string & filename, UInt line, UInt column) {
    dbg_filename = filename;
    dbg_line = line;
    dbg_column = column;
  }

  template <typename T> inline operator T() const;

  // template <typename T> inline operator Vector<T>() const;
  // template <typename T> inline operator Matrix<T>() const;

  /// Print parameter info in stream
  void printself(std::ostream & stream,
                 __attribute__((unused)) unsigned int indent = 0) const {
    stream << name << ": " << value << " (" << dbg_filename << ":" << dbg_line
           << ":" << dbg_column << ")";
  }

private:
  void setParent(const ParserSection & sect) { parent_section = &sect; }

  friend class ParserSection;

private:
  /// Pointer to the parent section
  const ParserSection * parent_section;
  /// Name of the parameter
  std::string name;
  /// Value of the parameter
  std::string value;
  /// File for debug output
  std::string dbg_filename;
  /// Position of parameter in parsed file
  UInt dbg_line, dbg_column;
};

/* ------------------------------------------------------------------------ */
/* Sections Class                                                           */
/* ------------------------------------------------------------------------ */
/// ParserSection represents a branch of the parsing tree.
class ParserSection {
public:
  typedef std::multimap<SectionType, ParserSection> SubSections;
  typedef std::map<std::string, ParserParameter> Parameters;

private:
  typedef SubSections::const_iterator const_section_iterator_;

public:
  /* ------------------------------------------------------------------------ */
  /* SubSection iterator                                                      */
  /* ------------------------------------------------------------------------ */
  /// Iterator on sections
  class const_section_iterator {
  public:
    const_section_iterator(const const_section_iterator & other)
        : it(other.it) {}
    const_section_iterator(const const_section_iterator_ & it) : it(it) {}

    const_section_iterator & operator=(const const_section_iterator & other) {
      if (this != &other) {
        it = other.it;
      }
      return *this;
    }
    const ParserSection & operator*() const { return it->second; }
    const ParserSection * operator->() const { return &(it->second); }
    bool operator==(const const_section_iterator & other) const {
      return it == other.it;
    }
    bool operator!=(const const_section_iterator & other) const {
      return it != other.it;
    }
    const_section_iterator & operator++() {
      ++it;
      return *this;
    }
    const_section_iterator operator++(int) {
      const_section_iterator tmp = *this;
      operator++();
      return tmp;
    }

  private:
    const_section_iterator_ it;
  };

  /* ------------------------------------------------------------------------ */
  /* Parameters iterator                                                      */
  /* ------------------------------------------------------------------------ */
  /// Iterator on parameters
  class const_parameter_iterator {
  public:
    const_parameter_iterator(const const_parameter_iterator & other)
        : it(other.it) {}
    const_parameter_iterator(const Parameters::const_iterator & it) : it(it) {}

    const_parameter_iterator &
    operator=(const const_parameter_iterator & other) {
      if (this != &other) {
        it = other.it;
      }
      return *this;
    }
    const ParserParameter & operator*() const { return it->second; }
    const ParserParameter * operator->() { return &(it->second); };
    bool operator==(const const_parameter_iterator & other) const {
      return it == other.it;
    }
    bool operator!=(const const_parameter_iterator & other) const {
      return it != other.it;
    }
    const_parameter_iterator & operator++() {
      ++it;
      return *this;
    }
    const_parameter_iterator operator++(int) {
      const_parameter_iterator tmp = *this;
      operator++();
      return tmp;
    }

  private:
    Parameters::const_iterator it;
  };

  /* ---------------------------------------------------------------------- */
  ParserSection()
      : parent_section(NULL), name(std::string()), type(_st_not_defined) {}

  ParserSection(const std::string & name, SectionType type)
      : parent_section(NULL), name(name), type(type) {}

  ParserSection(const std::string & name, SectionType type,
                const std::string & option,
                const ParserSection & parent_section)
      : parent_section(&parent_section), name(name), type(type),
        option(option) {}

  ParserSection(const ParserSection & section)
      : parent_section(section.parent_section), name(section.name),
        type(section.type), option(section.option),
        parameters(section.parameters),
        sub_sections_by_type(section.sub_sections_by_type) {
    setChldrenPointers();
  }

  ParserSection & operator=(const ParserSection & other) {
    if (&other != this) {
      parent_section = other.parent_section;
      name = other.name;
      type = other.type;
      option = other.option;
      parameters = other.parameters;
      sub_sections_by_type = other.sub_sections_by_type;
      setChldrenPointers();
    }
    return *this;
  }

  virtual ~ParserSection();

  virtual void printself(std::ostream & stream, unsigned int indent = 0) const;

  /* ---------------------------------------------------------------------- */
  /* Creation functions                                                     */
  /* ---------------------------------------------------------------------- */
public:
  ParserParameter & addParameter(const ParserParameter & param);
  ParserSection & addSubSection(const ParserSection & section);

protected:
  /// Clean ParserSection content
  void clean() {
    parameters.clear();
    sub_sections_by_type.clear();
  }

private:
  void setChldrenPointers() {
    Parameters::iterator pit = this->parameters.begin();
    for (; pit != this->parameters.end(); ++pit)
      pit->second.setParent(*this);

    SubSections::iterator sit = this->sub_sections_by_type.begin();
    for (; sit != this->sub_sections_by_type.end(); ++sit)
      sit->second.setParent(*this);
  }

  /* ---------------------------------------------------------------------- */
  /* Accessors                                                              */
  /* ---------------------------------------------------------------------- */
public:
  /// Get begin and end iterators on subsections of certain type
  std::pair<const_section_iterator, const_section_iterator>
  getSubSections(SectionType type = _st_not_defined) const {
    if (type != _st_not_defined) {
      std::pair<const_section_iterator_, const_section_iterator_> range =
          sub_sections_by_type.equal_range(type);
      return std::pair<const_section_iterator, const_section_iterator>(
          range.first, range.second);
    } else {
      return std::pair<const_section_iterator, const_section_iterator>(
          sub_sections_by_type.begin(), sub_sections_by_type.end());
    }
  }

  /// Get begin and end iterators on parameters
  std::pair<const_parameter_iterator, const_parameter_iterator>
  getParameters() const {
    return std::pair<const_parameter_iterator, const_parameter_iterator>(
        parameters.begin(), parameters.end());
  }

  /* ---------------------------------------------------------------------- */
  /// Get parameter within specified context
  const ParserParameter & getParameter(
      const std::string & name,
      ParserParameterSearchCxt search_ctx = _ppsc_current_scope) const {
    Parameters::const_iterator it;
    if (search_ctx & _ppsc_current_scope)
      it = parameters.find(name);

    if (it == parameters.end()) {
      if ((search_ctx & _ppsc_parent_scope) && parent_section)
        return parent_section->getParameter(name, search_ctx);
      else {
        AKANTU_SILENT_EXCEPTION(
            "The parameter " << name
                             << " has not been found in the specified context");
      }
    }
    return it->second;
  }

  /* ------------------------------------------------------------------------ */
  /// Check if parameter exists within specified context
  bool hasParameter(
      const std::string & name,
      ParserParameterSearchCxt search_ctx = _ppsc_current_scope) const {

    Parameters::const_iterator it;
    if (search_ctx & _ppsc_current_scope)
      it = parameters.find(name);

    if (it == parameters.end()) {
      if ((search_ctx & _ppsc_parent_scope) && parent_section)
        return parent_section->hasParameter(name, search_ctx);
      else {
        return false;
      }
    }
    return true;
  }

  /* --------------------------------------------------------------------------
   */
  /// Get value of given parameter in context
  template <class T>
  T getParameterValue(
      const std::string & name,
      ParserParameterSearchCxt search_ctx = _ppsc_current_scope) const {
    const ParserParameter & tmp_param = getParameter(name, search_ctx);
    T t = tmp_param;
    return t;
  }

  /* --------------------------------------------------------------------------
   */
  /// Get section name
  const std::string & getName() const { return name; }
  /// Get section type
  const SectionType & getType() const { return type; }
  /// Get section option
  const std::string & getOption() const { return option; }

protected:
  void setParent(const ParserSection & sect) { parent_section = &sect; }

  /* ---------------------------------------------------------------------- */
  /* Members                                                                */
  /* ---------------------------------------------------------------------- */
private:
  /// Pointer to the parent section
  const ParserSection * parent_section;
  /// Name of section
  std::string name;
  /// Type of section, see AKANTU_SECTION_TYPES
  SectionType type;
  /// Section option
  std::string option;
  /// Map of parameters in section
  Parameters parameters;
  /// Multi-map of subsections
  SubSections sub_sections_by_type;
};

/* ------------------------------------------------------------------------ */
/* Parser Class                                                             */
/* ------------------------------------------------------------------------ */
/// Root of parsing tree, represents the global ParserSection
class Parser : public ParserSection {
public:
  Parser() : ParserSection("global", _st_global) {}

  void parse(const std::string & filename);

  std::string getLastParsedFile() const;

  static bool isPermissive() { return permissive_parser; }

public:
  /// Parse real scalar
  static Real parseReal(const std::string & value,
                        const ParserSection & section);
  /// Parse real vector
  static Vector<Real> parseVector(const std::string & value,
                                  const ParserSection & section);
  /// Parse real matrix
  static Matrix<Real> parseMatrix(const std::string & value,
                                  const ParserSection & section);
  /// Parse real random parameter
  static RandomParameter<Real>
  parseRandomParameter(const std::string & value,
                       const ParserSection & section);

protected:
  /// General parse function
  template <class T, class Grammar>
  static T parseType(const std::string & value, Grammar & grammar);

protected:
  //  friend class Parsable;
  static bool permissive_parser;
  std::string last_parsed_file;
};

inline std::ostream & operator<<(std::ostream & stream,
                                 const ParserParameter & _this) {
  _this.printself(stream);
  return stream;
}

inline std::ostream & operator<<(std::ostream & stream,
                                 const ParserSection & section) {
  section.printself(stream);
  return stream;
}

__END_AKANTU__

#include "parser_tmpl.hh"

#endif /* __AKANTU_PARSER_HH__ */<|MERGE_RESOLUTION|>--- conflicted
+++ resolved
@@ -40,28 +40,10 @@
 
 __BEGIN_AKANTU__
 
-<<<<<<< HEAD
-#define AKANTU_SECTION_TYPES                    \
-  (global)                                      \
-  (material)                                    \
-  (model)					\
-  (mesh)					\
-  (heat)					\
-  (contact)                                     \
-  (friction)					\
-  (embedded_interface)                          \
-  (rules)					\
-  (non_local)					\
-  (user)					\
-  (solver)                                      \
+#define AKANTU_SECTION_TYPES                                            \
+  (global)(material)(model)(mesh)(heat)(contact)(friction)              \
+  (embedded_interface)(rules)(non_local)(user)(solver)(neighborhood)    \
   (not_defined)
-
-=======
-#define AKANTU_SECTION_TYPES                                                   \
-  (global)(material)(model)(mesh)(heat)(contact)(friction)(                    \
-      embedded_interface)(rules)(neighborhoods)(non_local)(weight_function)(   \
-      neighborhood)(user)(not_defined)
->>>>>>> ad6888dd
 
 #define AKANTU_SECTION_TYPES_PREFIX(elem) BOOST_PP_CAT(_st_, elem)
 
