/**
 * @file   cppargparse.hh
 *
 * @author Nicolas Richart <nicolas.richart@epfl.ch>
 *
 * @date creation: Thu Apr 03 2014
 * @date last modification: Mon Sep 15 2014
 *
 * @brief  Get the commandline options and store them as short, long and others
 *
 * @section LICENSE
 *
 * Copyright (©) 2014 EPFL (Ecole Polytechnique Fédérale de Lausanne)
 * Laboratory (LSMS - Laboratoire de Simulation en Mécanique des Solides)
 *
 * Akantu is free  software: you can redistribute it and/or  modify it under the
 * terms  of the  GNU Lesser  General Public  License as  published by  the Free
 * Software Foundation, either version 3 of the License, or (at your option) any
 * later version.
 *
 * Akantu is  distributed in the  hope that it  will be useful, but  WITHOUT ANY
 * WARRANTY; without even the implied warranty of MERCHANTABILITY or FITNESS FOR
 * A  PARTICULAR PURPOSE. See  the GNU  Lesser General  Public License  for more
 * details.
 *
 * You should  have received  a copy  of the GNU  Lesser General  Public License
 * along with Akantu. If not, see <http://www.gnu.org/licenses/>.
 *
 */

/* -------------------------------------------------------------------------- */
#include <map>
#include <string>
#include <iostream>
#include <vector>

#ifndef __CPPARGPARSE_HH__
#define __CPPARGPARSE_HH__

namespace cppargparse {

/// define the types of the arguments
enum ArgumentType { _string, _integer, _float, _boolean };

/// Defines how many arguments to expect
enum ArgumentNargs { _one_if_possible = -1, _at_least_one = -2, _any = -3 };

/// Flags for the parse function of ArgumentParser
enum ParseFlags {
  _no_flags = 0x0,           ///< Default behavior
  _stop_on_not_parsed = 0x1, ///< Stop on unknown arguments
  _remove_parsed = 0x2       ///< Remove parsed arguments from argc argv
};

/// Helps to combine parse flags
inline ParseFlags operator|(const ParseFlags & a, const ParseFlags & b) {
  ParseFlags tmp = ParseFlags(int(a) | int(b));
  return tmp;
}

/**
 * ArgumentParser is a class that mimics the Python argparse module
 */
class ArgumentParser {
public:
  /// public definition of an argument
  class Argument {
  public:
    Argument() : name(std::string()) {}
    virtual ~Argument() {}
    virtual void printself(std::ostream & stream) const = 0;
    template <class T> operator T() const;
    std::string name;
  };

  /// constructor
  ArgumentParser();

  /// destroy everything
  ~ArgumentParser();

  /// add an argument with a description
  void addArgument(const std::string & name_or_flag, const std::string & help,
                   int nargs = 1, ArgumentType type = _string);

  /// add an argument with an help and a default value
  template <class T>
  void addArgument(const std::string & name_or_flag, const std::string & help,
                   int nargs, ArgumentType type, T def);

  /// add an argument with an help and a default + const value
  template <class T>
  void addArgument(const std::string & name_or_flag, const std::string & help,
                   int nargs, ArgumentType type, T def, T cons);

  /// parse argc, argv
  void parse(int & argc, char **& argv, int flags = _stop_on_not_parsed,
             bool parse_help = true);

  /// print the content in the stream
  void printself(std::ostream & stream) const;

  /// print the help text
  void print_help(std::ostream & stream = std::cout) const;

  /// print the usage text
  void print_usage(std::ostream & stream = std::cout) const;

  /// set an external function to replace the exit function from the stdlib
  void setExternalExitFunction(void (*external_exit)(int)) {
    this->external_exit = external_exit;
  }

  /// accessor for a registered argument that was parsed, throw an exception if
  /// the argument does not exist or was not set (parsed or default value)
  const Argument & operator[](const std::string & name) const;

  bool has(const std::string &) const;

  /// set the parallel context to avoid multiple help messages in
  /// multiproc/thread cases
  void setParallelContext(int prank, int psize);

public:
<<<<<<< HEAD
  struct _Argument;
  template<class T> class ArgumentStorage;
=======
  /// Internal class describing the arguments
  class _Argument;
  /// Stores that value of an argument
  template <class T> class ArgumentStorage;
>>>>>>> 4e7ce66c

private:
  /// Internal function to be used by the public addArgument
  _Argument & _addArgument(const std::string & name_or_flag,
                           const std::string & description, int nargs,
                           ArgumentType type);

  void _exit(const std::string & msg = "", int status = 0);
  bool checkType(ArgumentType type, const std::string & value) const;

  /// function to help to print help
  void print_usage_nargs(std::ostream & stream,
                         const _Argument & argument) const;
  /// function to help to print help
  void print_help_argument(std::ostream & stream,
                           const _Argument & argument) const;

private:
  /// public arguments storage
  typedef std::map<std::string, Argument *> Arguments;
  /// internal arguments storage
  typedef std::map<std::string, _Argument *> _Arguments;
  /// association key argument
  typedef std::map<std::string, _Argument *> ArgumentKeyMap;
  /// position arguments
  typedef std::vector<_Argument *> PositionalArgument;

  /// internal storage of arguments declared by the user
  _Arguments arguments;
  /// list of arguments successfully parsed
  Arguments success_parsed;
  /// keys associated to arguments
  ArgumentKeyMap key_args;
  /// positional arguments
  PositionalArgument pos_args;

  /// argv[0]
  std::string program_name;

  /// exit function to use
  void (*external_exit)(int);

  /// parallel context
  int prank, psize;
};
}

inline std::ostream & operator<<(std::ostream & stream,
                                 const cppargparse::ArgumentParser & argparse) {
  argparse.printself(stream);
  return stream;
}

#endif /* __CPPARGPARSE_HH__ */

#include "cppargparse_tmpl.hh"<|MERGE_RESOLUTION|>--- conflicted
+++ resolved
@@ -122,15 +122,11 @@
   void setParallelContext(int prank, int psize);
 
 public:
-<<<<<<< HEAD
+
+  /// Internal class describing the arguments
   struct _Argument;
+  /// Stores that value of an argument
   template<class T> class ArgumentStorage;
-=======
-  /// Internal class describing the arguments
-  class _Argument;
-  /// Stores that value of an argument
-  template <class T> class ArgumentStorage;
->>>>>>> 4e7ce66c
 
 private:
   /// Internal function to be used by the public addArgument
