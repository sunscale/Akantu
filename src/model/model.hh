/**
 * @file   model.hh
 *
 * @author Guillaume Anciaux <guillaume.anciaux@epfl.ch>
 * @author David Simon Kammer <david.kammer@epfl.ch>
 * @author Nicolas Richart <nicolas.richart@epfl.ch>
 *
 * @date creation: Fri Jun 18 2010
 * @date last modification: Fri Oct 16 2015
 *
 * @brief  Interface of a model
 *
 * @section LICENSE
 *
 * Copyright (©)  2010-2012, 2014,  2015 EPFL  (Ecole Polytechnique  Fédérale de
 * Lausanne)  Laboratory (LSMS  -  Laboratoire de  Simulation  en Mécanique  des
 * Solides)
 *
 * Akantu is free  software: you can redistribute it and/or  modify it under the
 * terms  of the  GNU Lesser  General Public  License as  published by  the Free
 * Software Foundation, either version 3 of the License, or (at your option) any
 * later version.
 *
 * Akantu is  distributed in the  hope that it  will be useful, but  WITHOUT ANY
 * WARRANTY; without even the implied warranty of MERCHANTABILITY or FITNESS FOR
 * A  PARTICULAR PURPOSE. See  the GNU  Lesser General  Public License  for more
 * details.
 *
 * You should  have received  a copy  of the GNU  Lesser General  Public License
 * along with Akantu. If not, see <http://www.gnu.org/licenses/>.
 *
 */

/* -------------------------------------------------------------------------- */

#ifndef __AKANTU_MODEL_HH__
#define __AKANTU_MODEL_HH__

/* -------------------------------------------------------------------------- */
#include "aka_common.hh"
#include "aka_memory.hh"
#include "mesh.hh"
#include "fe_engine.hh"
#include "mesh_utils.hh"
#include "synchronizer_registry.hh"
#include "distributed_synchronizer.hh"
#include "static_communicator.hh"
#include "mesh_partition.hh"
#include "dof_synchronizer.hh"
#include "pbc_synchronizer.hh"
#include "parser.hh"
#include "model_solver.hh"
/* -------------------------------------------------------------------------- */

__BEGIN_AKANTU__

struct ModelOptions {
  virtual ~ModelOptions() {}
};

class DumperIOHelper;

class Model : public Memory, public ModelSolver {
  /* ------------------------------------------------------------------------ */
  /* Constructors/Destructors                                                 */
  /* ------------------------------------------------------------------------ */
public:
<<<<<<< HEAD
  Model(Mesh& mesh, UInt spatial_dimension = _all_dimensions,
        const ID & id = "model",
        const MemoryID & memory_id = 0);
=======
  typedef Mesh mesh_type;

  Model(Mesh & mesh, UInt spatial_dimension = _all_dimensions,
        const ID & id = "model", const MemoryID & memory_id = 0);
>>>>>>> ad6888dd

  virtual ~Model();

  typedef std::map<std::string, FEEngine *> FEEngineMap;

  /* ------------------------------------------------------------------------ */
  /* Methods                                                                  */
  /* ------------------------------------------------------------------------ */
public:
  virtual void initFull(const ModelOptions & options);

  virtual void initModel() = 0;

  /// create the synchronizer registry object
  void createSynchronizerRegistry(DataAccessor * data_accessor);

  /// create a parallel synchronizer and distribute the mesh
  DistributedSynchronizer & createParallelSynch(MeshPartition * partition,
                                                DataAccessor * data_accessor);

  /// change local equation number so that PBC is assembled properly
  void changeLocalEquationNumberForPBC(std::map<UInt, UInt> & pbc_pair,
                                       UInt dimension);
  /// function to print the containt of the class
  virtual void printself(__attribute__((unused)) std::ostream & stream,
                         __attribute__((unused)) int indent = 0) const {};

  /// initialize the model for PBC
  void setPBC(UInt x, UInt y, UInt z);
  void setPBC(SurfacePairList & surface_pairs);

  virtual void initPBC();

  /// set the parser to use
  void setParser(Parser & parser);

  /* ------------------------------------------------------------------------ */
  /* Access to the dumpable interface of the boundaries                       */
  /* ------------------------------------------------------------------------ */
  /// Dump the data for a given group
  void dumpGroup(const std::string & group_name);
  void dumpGroup(const std::string & group_name,
                 const std::string & dumper_name);
  /// Dump the data for all boundaries
  void dumpGroup();
  /// Set the directory for a given group
  void setGroupDirectory(const std::string & directory,
                         const std::string & group_name);
  /// Set the directory for all boundaries
  void setGroupDirectory(const std::string & directory);
  /// Set the base name for a given group
  void setGroupBaseName(const std::string & basename,
                        const std::string & group_name);
  /// Get the internal dumper of a given group
  DumperIOHelper & getGroupDumper(const std::string & group_name);

  /* ------------------------------------------------------------------------ */
  /* Accessors */
  /* ------------------------------------------------------------------------ */
public:
  /// get id of model
  AKANTU_GET_MACRO(ID, id, const ID)

  /// get the number of surfaces
  AKANTU_GET_MACRO(Mesh, mesh, Mesh &);

  /// return the object handling synchronizers
  AKANTU_GET_MACRO(SynchronizerRegistry, *synch_registry,
                   SynchronizerRegistry &)

  /// synchronize the boundary in case of parallel run
  virtual void synchronizeBoundaries(){};

  /// return the fem object associated with a provided name
  inline FEEngine & getFEEngine(const ID & name = "") const;

  /// return the fem boundary object associated with a provided name
  virtual FEEngine & getFEEngineBoundary(const ID & name = "");

  /// register a fem object associated with name
<<<<<<< HEAD
  template <typename FEEngineClass> inline void registerFEEngineObject(const std::string & name,
                                                             Mesh & mesh,
                                                             UInt spatial_dimension);
=======
  template <typename FEEngineClass>
  inline void registerFEEngineObject(const std::string & name, Mesh & mesh,
                                     UInt spatial_dimension);
>>>>>>> ad6888dd
  /// unregister a fem object associated with name
  inline void unRegisterFEEngineObject(const std::string & name);

  /// return the synchronizer registry
  SynchronizerRegistry & getSynchronizerRegistry();

  /// return the fem object associated with a provided name
  template <typename FEEngineClass>
  inline FEEngineClass & getFEEngineClass(std::string name = "") const;

  /// return the fem boundary object associated with a provided name
  template <typename FEEngineClass>
  inline FEEngineClass & getFEEngineClassBoundary(std::string name = "");

  /// get the pbc pairs
  std::map<UInt, UInt> & getPBCPairs() { return pbc_pair; };

  /// returns if node is slave in pbc
  inline bool isPBCSlaveNode(const UInt node) const;

  /// returns the array of pbc slave nodes (boolean information)
  AKANTU_GET_MACRO(IsPBCSlaveNode, is_pbc_slave_node, const Array<bool> &)

  /* ------------------------------------------------------------------------ */
  /* Pack and unpack helper functions                                         */
  /* ------------------------------------------------------------------------ */
public:
<<<<<<< HEAD
  inline UInt getNbQuadraturePoints(const Array<Element> & elements,
                                    const ID & fem_id = ID()) const;
=======
  inline UInt getNbIntegrationPoints(const Array<Element> & elements,
                                     const ID & fem_id = ID()) const;
>>>>>>> ad6888dd

  /* ------------------------------------------------------------------------ */
  /* Dumpable interface (kept for convenience) and dumper relative functions  */
  /* ------------------------------------------------------------------------ */

  void setTextModeToDumper();

  virtual void addDumpGroupFieldToDumper(const std::string & field_id,
                                         dumper::Field * field,
                                         DumperIOHelper & dumper);

  virtual void addDumpField(const std::string & field_id);

  virtual void addDumpFieldVector(const std::string & field_id);

  virtual void addDumpFieldToDumper(const std::string & dumper_name,
                                    const std::string & field_id);

  virtual void addDumpFieldVectorToDumper(const std::string & dumper_name,
                                          const std::string & field_id);

  virtual void addDumpFieldTensorToDumper(const std::string & dumper_name,
                                          const std::string & field_id);

  virtual void addDumpFieldTensor(const std::string & field_id);

  virtual void setBaseName(const std::string & basename);

  virtual void setBaseNameToDumper(const std::string & dumper_name,
<<<<<<< HEAD
                                    const std::string & basename);

=======
                                   const std::string & basename);
>>>>>>> ad6888dd

  virtual void addDumpGroupField(const std::string & field_id,
                                 const std::string & group_name);

  virtual void addDumpGroupFieldToDumper(const std::string & dumper_name,
                                         const std::string & field_id,
                                         const std::string & group_name,
                                         const ElementKind & element_kind,
                                         bool padding_flag);

  virtual void addDumpGroupFieldToDumper(const std::string & dumper_name,
                                         const std::string & field_id,
                                         const std::string & group_name,
                                         UInt spatial_dimension,
                                         const ElementKind & element_kind,
                                         bool padding_flag);

  virtual void removeDumpGroupField(const std::string & field_id,
                                    const std::string & group_name);
  virtual void removeDumpGroupFieldFromDumper(const std::string & dumper_name,
                                              const std::string & field_id,
                                              const std::string & group_name);

  virtual void addDumpGroupFieldVector(const std::string & field_id,
                                       const std::string & group_name);

  virtual void addDumpGroupFieldVectorToDumper(const std::string & dumper_name,
                                               const std::string & field_id,
                                               const std::string & group_name);

<<<<<<< HEAD
  virtual dumper::Field * createNodalFieldReal(const std::string & field_name,
                                               const std::string & group_name,
                                               bool padding_flag){return NULL;}

  virtual dumper::Field * createNodalFieldUInt(const std::string & field_name,
                                               const std::string & group_name,
                                               bool padding_flag){return NULL;}

  virtual dumper::Field * createNodalFieldBool(const std::string & field_name,
                                               const std::string & group_name,
                                               bool padding_flag){return NULL;}


  virtual dumper::Field * createElementalField(const std::string & field_name,
                                               const std::string & group_name,
                                               bool padding_flag,
                                               const UInt & spatial_dimension,
                                               const ElementKind & kind){return NULL;}

=======
  virtual dumper::Field *
  createNodalFieldReal(__attribute__((unused)) const std::string & field_name,
                       __attribute__((unused)) const std::string & group_name,
                       __attribute__((unused)) bool padding_flag) {
    return NULL;
  }

  virtual dumper::Field *
  createNodalFieldUInt(__attribute__((unused)) const std::string & field_name,
                       __attribute__((unused)) const std::string & group_name,
                       __attribute__((unused)) bool padding_flag) {
    return NULL;
  }

  virtual dumper::Field *
  createNodalFieldBool(__attribute__((unused)) const std::string & field_name,
                       __attribute__((unused)) const std::string & group_name,
                       __attribute__((unused)) bool padding_flag) {
    return NULL;
  }

  virtual dumper::Field *
  createElementalField(__attribute__((unused)) const std::string & field_name,
                       __attribute__((unused)) const std::string & group_name,
                       __attribute__((unused)) bool padding_flag,
                       __attribute__((unused)) const UInt & spatial_dimension,
                       __attribute__((unused)) const ElementKind & kind) {
    return NULL;
  }
>>>>>>> ad6888dd

  void setDirectory(const std::string & directory);
  void setDirectoryToDumper(const std::string & dumper_name,
                            const std::string & directory);

  virtual void dump();

  /* ------------------------------------------------------------------------ */
  /* Class Members                                                            */
  /* ------------------------------------------------------------------------ */
protected:
  /// Mesh
  Mesh & mesh;

  /// Spatial dimension of the problem
  UInt spatial_dimension;

  /// the main fem object present in all  models
  FEEngineMap fems;

  /// the fem object present in all  models for boundaries
  FEEngineMap fems_boundary;

  /// default fem object
  std::string default_fem;

  /// synchronizer registry
  SynchronizerRegistry * synch_registry;

  /// pbc pairs
  std::map<UInt, UInt> pbc_pair;

  /// flag per node to know is pbc slave
  Array<bool> is_pbc_slave_node;

  /// parser to the pointer to use
  Parser * parser;
};

/* -------------------------------------------------------------------------- */
/* inline functions                                                           */
/* -------------------------------------------------------------------------- */

#if defined(AKANTU_INCLUDE_INLINE_IMPL)
#include "model_inline_impl.cc"
#endif

/// standard output stream operator
inline std::ostream & operator<<(std::ostream & stream, const Model & _this) {
  _this.printself(stream);
  return stream;
}

__END_AKANTU__

#endif /* __AKANTU_MODEL_HH__ */<|MERGE_RESOLUTION|>--- conflicted
+++ resolved
@@ -65,16 +65,9 @@
   /* Constructors/Destructors                                                 */
   /* ------------------------------------------------------------------------ */
 public:
-<<<<<<< HEAD
   Model(Mesh& mesh, UInt spatial_dimension = _all_dimensions,
         const ID & id = "model",
         const MemoryID & memory_id = 0);
-=======
-  typedef Mesh mesh_type;
-
-  Model(Mesh & mesh, UInt spatial_dimension = _all_dimensions,
-        const ID & id = "model", const MemoryID & memory_id = 0);
->>>>>>> ad6888dd
 
   virtual ~Model();
 
@@ -155,15 +148,9 @@
   virtual FEEngine & getFEEngineBoundary(const ID & name = "");
 
   /// register a fem object associated with name
-<<<<<<< HEAD
-  template <typename FEEngineClass> inline void registerFEEngineObject(const std::string & name,
-                                                             Mesh & mesh,
-                                                             UInt spatial_dimension);
-=======
   template <typename FEEngineClass>
   inline void registerFEEngineObject(const std::string & name, Mesh & mesh,
                                      UInt spatial_dimension);
->>>>>>> ad6888dd
   /// unregister a fem object associated with name
   inline void unRegisterFEEngineObject(const std::string & name);
 
@@ -182,7 +169,7 @@
   std::map<UInt, UInt> & getPBCPairs() { return pbc_pair; };
 
   /// returns if node is slave in pbc
-  inline bool isPBCSlaveNode(const UInt node) const;
+  inline bool isPBCSlaveNode(const UInt node) const { throw; }
 
   /// returns the array of pbc slave nodes (boolean information)
   AKANTU_GET_MACRO(IsPBCSlaveNode, is_pbc_slave_node, const Array<bool> &)
@@ -191,13 +178,8 @@
   /* Pack and unpack helper functions                                         */
   /* ------------------------------------------------------------------------ */
 public:
-<<<<<<< HEAD
-  inline UInt getNbQuadraturePoints(const Array<Element> & elements,
-                                    const ID & fem_id = ID()) const;
-=======
   inline UInt getNbIntegrationPoints(const Array<Element> & elements,
                                      const ID & fem_id = ID()) const;
->>>>>>> ad6888dd
 
   /* ------------------------------------------------------------------------ */
   /* Dumpable interface (kept for convenience) and dumper relative functions  */
@@ -227,12 +209,7 @@
   virtual void setBaseName(const std::string & basename);
 
   virtual void setBaseNameToDumper(const std::string & dumper_name,
-<<<<<<< HEAD
-                                    const std::string & basename);
-
-=======
                                    const std::string & basename);
->>>>>>> ad6888dd
 
   virtual void addDumpGroupField(const std::string & field_id,
                                  const std::string & group_name);
@@ -263,27 +240,6 @@
                                                const std::string & field_id,
                                                const std::string & group_name);
 
-<<<<<<< HEAD
-  virtual dumper::Field * createNodalFieldReal(const std::string & field_name,
-                                               const std::string & group_name,
-                                               bool padding_flag){return NULL;}
-
-  virtual dumper::Field * createNodalFieldUInt(const std::string & field_name,
-                                               const std::string & group_name,
-                                               bool padding_flag){return NULL;}
-
-  virtual dumper::Field * createNodalFieldBool(const std::string & field_name,
-                                               const std::string & group_name,
-                                               bool padding_flag){return NULL;}
-
-
-  virtual dumper::Field * createElementalField(const std::string & field_name,
-                                               const std::string & group_name,
-                                               bool padding_flag,
-                                               const UInt & spatial_dimension,
-                                               const ElementKind & kind){return NULL;}
-
-=======
   virtual dumper::Field *
   createNodalFieldReal(__attribute__((unused)) const std::string & field_name,
                        __attribute__((unused)) const std::string & group_name,
@@ -313,7 +269,6 @@
                        __attribute__((unused)) const ElementKind & kind) {
     return NULL;
   }
->>>>>>> ad6888dd
 
   void setDirectory(const std::string & directory);
   void setDirectoryToDumper(const std::string & dumper_name,
