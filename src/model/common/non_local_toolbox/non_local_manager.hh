/**
 * @file   non_local_manager.hh
 * @author Aurelia Isabel Cuba Ramos <aurelia.cubaramos@epfl.ch>
 * @date   Mon Sep 21 14:21:33 2015
 *
 * @brief  Classes that manages all the non-local neighborhoods
 *
 * @section LICENSE
 *
 * Copyright (©) 2010-2011 EPFL (Ecole Polytechnique Fédérale de Lausanne)
 * Laboratory (LSMS - Laboratoire de Simulation en Mécanique des Solides)
 *
 * Akantu is free  software: you can redistribute it and/or  modify it under the
 * terms  of the  GNU Lesser  General Public  License as  published by  the Free
 * Software Foundation, either version 3 of the License, or (at your option) any
 * later version.
 *
 * Akantu is  distributed in the  hope that it  will be useful, but  WITHOUT ANY
 * WARRANTY; without even the implied warranty of MERCHANTABILITY or FITNESS FOR
 * A  PARTICULAR PURPOSE. See  the GNU  Lesser General  Public License  for more
 * details.
 *
 * You should  have received  a copy  of the GNU  Lesser General  Public License
 * along with Akantu. If not, see <http://www.gnu.org/licenses/>.
 *
 */

/* -------------------------------------------------------------------------- */
#ifndef __AKANTU_NON_LOCAL_MANAGER_HH__
#define __AKANTU_NON_LOCAL_MANAGER_HH__
/* -------------------------------------------------------------------------- */
#include "aka_memory.hh"
#include "solid_mechanics_model.hh"
#include "non_local_neighborhood_base.hh"
#include "parsable.hh"
/* -------------------------------------------------------------------------- */

__BEGIN_AKANTU__

class NonLocalManager : public Memory,
                        public Parsable,
                        public MeshEventHandler {
  /* ------------------------------------------------------------------------ */
  /* Constructors/Destructors                                                 */
  /* ------------------------------------------------------------------------ */
public:
  NonLocalManager(SolidMechanicsModel & model,
                  const ID & id = "non_local_manager",
                  const MemoryID & memory_id = 0);
  virtual ~NonLocalManager();
  typedef std::map<ID, NonLocalNeighborhoodBase *> NeighborhoodMap;
  typedef std::pair<ID, ID> KeyCOO;

  /* ------------------------------------------------------------------------ */
  /* Methods                                                                  */
  /* -----------------------------------------------------------------------  */
public:
  /// initialize the non-local manager: compute pair lists and weights for all
  /// neighborhoods
  virtual void init();

  /// insert new quadrature point in the grid
  inline void insertQuad(const IntegrationPoint & quad,
                         const Vector<Real> & coords, const ID & neighborhood);

  /// register non-local neighborhood
  inline void registerNeighborhood(const ID & neighborhood,
                                   const ID & weight_func_id);

  /// associate a non-local variable to a neighborhood
  void nonLocalVariableToNeighborhood(const ID & id, const ID & neighborhood);

  /// return the fem object associated with a provided name
  inline NonLocalNeighborhoodBase & getNeighborhood(const ID & name) const;

  /// create the grid synchronizers for each neighborhood
  void createNeighborhoodSynchronizers();

  /// compute the weights in each neighborhood for non-local averaging
  inline void computeWeights();

  /// compute the weights in each neighborhood for non-local averaging
  inline void updatePairLists();

  /// register a new non-local material
  inline void registerNonLocalMaterial(Material & new_mat);

  /// register a non-local variable
  inline void registerNonLocalVariable(const ID & variable_name,
                                       const ID & nl_variable_name,
                                       UInt nb_component);

  /// average the non-local variables
  void averageInternals(const GhostType & ghost_type = _not_ghost);

  /// average the internals and compute the non-local stresses
  virtual void computeAllNonLocalStresses();

  /// register a new internal needed for the weight computations
  inline ElementTypeMapReal &
  registerWeightFunctionInternal(const ID & field_name);

  /// update the flattened version of the weight function internals
  inline void updateWeightFunctionInternals();

  /// get Nb data for synchronization in parallel
  inline UInt getNbDataForElements(const Array<Element> & elements,
                                   const ID & id) const;

  /// pack data for synchronization in parallel
  inline void packElementData(CommunicationBuffer & buffer,
                              const Array<Element> & elements,
                              SynchronizationTag tag, const ID & id) const;

  /// unpack data for synchronization in parallel
  inline void unpackElementData(CommunicationBuffer & buffer,
                                const Array<Element> & elements,
                                SynchronizationTag tag, const ID & id) const;

<<<<<<< HEAD
/* -------------------------------------------------------------------------- */
/* MeshEventHandler inherited members                                         */
/* -------------------------------------------------------------------------- */

  virtual void onElementsRemoved(const Array<Element> & element_list,
				 const ElementTypeMapArray<UInt> & new_numbering,
				 const RemovedElementsEvent & event);
  
  virtual void onElementsAdded(const Array<Element> & element_list,
			       const NewElementsEvent & event);

  virtual void onNodesAdded  (const Array<UInt> & nodes_list,
                              const NewNodesEvent & event) {};

  virtual void onNodesRemoved(const Array<UInt> & nodes_list,
                              const Array<UInt> & new_numbering,
                              const RemovedNodesEvent & event) {};

=======
>>>>>>> 77004f1e
protected:
  /// create a new neighborhood for a given domain ID
  void createNeighborhood(const ID & weight_func, const ID & neighborhood);

  /// flatten the material internal fields needed for the non-local computations
  void flattenInternal(ElementTypeMapReal & internal_flat,
                       const GhostType & ghost_type, const ElementKind & kind);

  /// set the values of the jacobians
  void setJacobians(const FEEngine & fe_engine, const ElementKind & kind);

  /// allocation of eelment type maps
  void initElementTypeMap(UInt nb_component, ElementTypeMapReal & element_map,
                          const FEEngine & fe_engine,
                          const ElementKind el_kind = _ek_regular);

  /// resizing of element type maps
  void resizeElementTypeMap(UInt nb_component, ElementTypeMapReal & element_map,
                            const ElementKind el_kind = _ek_regular);

  /// remove integration points from element type maps
  void removeIntegrationPointsFromMap(
      const ElementTypeMapArray<UInt> & new_numbering, UInt nb_component,
      ElementTypeMapReal & element_map, const FEEngine & fee,
      const ElementKind el_kind = _ek_regular);

  /// allocate the non-local variables
  void initNonLocalVariables();

  /// copy the results of the averaging in the materials
  void distributeInternals(ElementKind kind);

  /// cleanup unneccessary ghosts
  void cleanupExtraGhostElements(ElementTypeMap<UInt> & nb_ghost_protected);

  /* ------------------------------------------------------------------------ */
  /* MeshEventHandler inherited members                                       */
  /* ------------------------------------------------------------------------ */
public:
  virtual void
  onElementsRemoved(const Array<Element> & element_list,
                    const ElementTypeMapArray<UInt> & new_numbering,
                    const RemovedElementsEvent & event);

  virtual void onElementsAdded(const Array<Element> & element_list,
                               const NewElementsEvent & event);

  virtual void onNodesAdded(__attribute__((unused)) const Array<UInt> & nodes_list,
                            __attribute__((unused)) const NewNodesEvent & event) {};
  virtual void onNodesRemoved(__attribute__((unused)) const Array<UInt> & nodes_list,
                              __attribute__((unused)) const Array<UInt> & new_numbering,
                              __attribute__((unused)) const RemovedNodesEvent & event) {};

  /* ------------------------------------------------------------------------ */
  /* Accessors                                                                */
  /* ------------------------------------------------------------------------ */
public:
  AKANTU_GET_MACRO(SpatialDimension, spatial_dimension, UInt);
  AKANTU_GET_MACRO(Model, model, const SolidMechanicsModel &);
  AKANTU_GET_MACRO_NOT_CONST(Volumes, volumes, ElementTypeMapReal &)
  AKANTU_GET_MACRO(NbStressCalls, compute_stress_calls, UInt);

  inline const Array<Real> & getJacobians(const ElementType & type,
                                          const GhostType & ghost_type) {
    return *jacobians(type, ghost_type);
  }

  /* ------------------------------------------------------------------------ */
  /* Class Members                                                            */
  /* ------------------------------------------------------------------------ */
protected:
  /// the non-local neighborhoods present
  NeighborhoodMap neighborhoods;

  /// list of all the non-local materials in the model
  std::vector<Material *> non_local_materials;

  struct NonLocalVariable {
    NonLocalVariable(const ID & variable_name, const ID & nl_variable_name,
                     const ID & id, UInt nb_component)
        : local(variable_name, id), non_local(nl_variable_name, id),
          nb_component(nb_component) {}
    ElementTypeMapReal local;
    ElementTypeMapReal non_local;
    UInt nb_component;
  };

  /// the non-local variables associated to a certain neighborhood
  std::map<ID, NonLocalVariable *> non_local_variables;

  /// reference to the model
  SolidMechanicsModel & model;

  /// jacobians for all the elements in the mesh
  ElementTypeMap<const Array<Real> *> jacobians;

  /// store the position of the quadrature points
  ElementTypeMapReal quad_positions;

  /// store the volume of each quadrature point for the non-local weight
  /// normalization
  ElementTypeMapReal volumes;

  /// the spatial dimension
  const UInt spatial_dimension;

  /// counter for computeStress calls
  UInt compute_stress_calls;

  /// map to store weight function types from input file
  std::map<ID, ParserSection> weight_function_types;

  /// map to store the internals needed by the weight functions
  std::map<ID, ElementTypeMapReal *> weight_function_internals;
  /* --------------------------------------------------------------------------
   */
  /// the following are members needed to make this processor participate in the
  /// grid creation of neighborhoods he doesn't own as a member. For details see
  /// createGridSynchronizers function

  /// synchronizer registry for dummy grid synchronizers
  SynchronizerRegistry * dummy_registry;

  /// map of dummy synchronizers
  std::map<ID, GridSynchronizer *> dummy_synchronizers;

  /// dummy spatial grid
  SpatialGrid<IntegrationPoint> * dummy_grid;

  /// create a set of all neighborhoods present in the simulation
  std::set<ID> global_neighborhoods;

  class DummyDataAccessor : public DataAccessor {
  public:
    virtual inline UInt getNbDataForElements() { return 0; };
    virtual inline void packElementData(){};
    virtual inline void unpackElementData(){};
  };

  DummyDataAccessor dummy_accessor;
};

__END_AKANTU__

/* -------------------------------------------------------------------------- */
/* inline functions                                                           */
/* -------------------------------------------------------------------------- */

#include "non_local_manager_inline_impl.cc"

#endif /* __AKANTU_NON_LOCAL_MANAGER_HH__ */<|MERGE_RESOLUTION|>--- conflicted
+++ resolved
@@ -32,6 +32,7 @@
 #include "aka_memory.hh"
 #include "solid_mechanics_model.hh"
 #include "non_local_neighborhood_base.hh"
+#include "mesh_events.hh"
 #include "parsable.hh"
 /* -------------------------------------------------------------------------- */
 
@@ -117,73 +118,56 @@
                                 const Array<Element> & elements,
                                 SynchronizationTag tag, const ID & id) const;
 
-<<<<<<< HEAD
-/* -------------------------------------------------------------------------- */
-/* MeshEventHandler inherited members                                         */
-/* -------------------------------------------------------------------------- */
-
+protected:
+  /// create a new neighborhood for a given domain ID
+  void createNeighborhood(const ID & weight_func, const ID & neighborhood);
+
+  /// flatten the material internal fields needed for the non-local computations
+  void flattenInternal(ElementTypeMapReal & internal_flat,
+                       const GhostType & ghost_type, const ElementKind & kind);
+
+  /// set the values of the jacobians
+  void setJacobians(const FEEngine & fe_engine, const ElementKind & kind);
+
+  /// allocation of eelment type maps
+  void initElementTypeMap(UInt nb_component, ElementTypeMapReal & element_map,
+                          const FEEngine & fe_engine,
+                          const ElementKind el_kind = _ek_regular);
+
+  /// resizing of element type maps
+  void resizeElementTypeMap(UInt nb_component, ElementTypeMapReal & element_map,
+                            const ElementKind el_kind = _ek_regular);
+
+  /// remove integration points from element type maps
+  void removeIntegrationPointsFromMap(
+      const ElementTypeMapArray<UInt> & new_numbering, UInt nb_component,
+      ElementTypeMapReal & element_map, const FEEngine & fee,
+      const ElementKind el_kind = _ek_regular);
+
+  /// allocate the non-local variables
+  void initNonLocalVariables();
+
+  /// copy the results of the averaging in the materials
+  void distributeInternals(ElementKind kind);
+
+  /// cleanup unneccessary ghosts
+  void cleanupExtraGhostElements(ElementTypeMap<UInt> & nb_ghost_protected);
+
+  /* ------------------------------------------------------------------------ */
+  /* MeshEventHandler inherited members                                       */
+  /* ------------------------------------------------------------------------ */
+public:
   virtual void onElementsRemoved(const Array<Element> & element_list,
 				 const ElementTypeMapArray<UInt> & new_numbering,
 				 const RemovedElementsEvent & event);
   
   virtual void onElementsAdded(const Array<Element> & element_list,
-			       const NewElementsEvent & event);
-
-  virtual void onNodesAdded  (const Array<UInt> & nodes_list,
-                              const NewNodesEvent & event) {};
-
-  virtual void onNodesRemoved(const Array<UInt> & nodes_list,
-                              const Array<UInt> & new_numbering,
-                              const RemovedNodesEvent & event) {};
-
-=======
->>>>>>> 77004f1e
-protected:
-  /// create a new neighborhood for a given domain ID
-  void createNeighborhood(const ID & weight_func, const ID & neighborhood);
-
-  /// flatten the material internal fields needed for the non-local computations
-  void flattenInternal(ElementTypeMapReal & internal_flat,
-                       const GhostType & ghost_type, const ElementKind & kind);
-
-  /// set the values of the jacobians
-  void setJacobians(const FEEngine & fe_engine, const ElementKind & kind);
-
-  /// allocation of eelment type maps
-  void initElementTypeMap(UInt nb_component, ElementTypeMapReal & element_map,
-                          const FEEngine & fe_engine,
-                          const ElementKind el_kind = _ek_regular);
-
-  /// resizing of element type maps
-  void resizeElementTypeMap(UInt nb_component, ElementTypeMapReal & element_map,
-                            const ElementKind el_kind = _ek_regular);
-
-  /// remove integration points from element type maps
-  void removeIntegrationPointsFromMap(
-      const ElementTypeMapArray<UInt> & new_numbering, UInt nb_component,
-      ElementTypeMapReal & element_map, const FEEngine & fee,
-      const ElementKind el_kind = _ek_regular);
-
-  /// allocate the non-local variables
-  void initNonLocalVariables();
-
-  /// copy the results of the averaging in the materials
-  void distributeInternals(ElementKind kind);
-
-  /// cleanup unneccessary ghosts
-  void cleanupExtraGhostElements(ElementTypeMap<UInt> & nb_ghost_protected);
-
-  /* ------------------------------------------------------------------------ */
-  /* MeshEventHandler inherited members                                       */
-  /* ------------------------------------------------------------------------ */
-public:
-  virtual void
-  onElementsRemoved(const Array<Element> & element_list,
-                    const ElementTypeMapArray<UInt> & new_numbering,
-                    const RemovedElementsEvent & event);
-
-  virtual void onElementsAdded(const Array<Element> & element_list,
                                const NewElementsEvent & event);
+
+  virtual void onElementsChanged(__attribute__((unused)) const Array<Element> & old_elements_list,
+				 __attribute__((unused)) const Array<Element> & new_elements_list,
+				 __attribute__((unused)) const ElementTypeMapArray<UInt> & new_numbering,
+				 __attribute__((unused)) const ChangedElementsEvent & event) {};
 
   virtual void onNodesAdded(__attribute__((unused)) const Array<UInt> & nodes_list,
                             __attribute__((unused)) const NewNodesEvent & event) {};
