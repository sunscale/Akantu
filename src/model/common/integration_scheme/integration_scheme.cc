/**
 * @file   integration_scheme.cc
 *
 * @author Nicolas Richart <nicolas.richart@epfl.ch>
 *
 * @date creation: Tue Aug 18 2015
 * @date last modification: Wed Jan 31 2018
 *
 * @brief  Common interface to all interface schemes
 *
 *
 * Copyright (©) 2015-2018 EPFL (Ecole Polytechnique Fédérale de Lausanne)
 * Laboratory (LSMS - Laboratoire de Simulation en Mécanique des Solides)
 *
 * Akantu is free  software: you can redistribute it and/or  modify it under the
 * terms  of the  GNU Lesser  General Public  License as published by  the Free
 * Software Foundation, either version 3 of the License, or (at your option) any
 * later version.
 *
 * Akantu is  distributed in the  hope that it  will be useful, but  WITHOUT ANY
 * WARRANTY; without even the implied warranty of MERCHANTABILITY or FITNESS FOR
 * A PARTICULAR PURPOSE. See  the GNU  Lesser General  Public License  for more
 * details.
 *
 * You should  have received  a copy  of the GNU  Lesser General  Public License
 * along with Akantu. If not, see <http://www.gnu.org/licenses/>.
 *
 */

/* -------------------------------------------------------------------------- */
#include "integration_scheme.hh"
#include "dof_manager.hh"
/* -------------------------------------------------------------------------- */

namespace akantu {

/* -------------------------------------------------------------------------- */
IntegrationScheme::IntegrationScheme(DOFManager & dof_manager,
                                     const ID & dof_id, UInt order)
    : Parsable(ParserType::_integration_scheme, dof_id),
      dof_manager(dof_manager), dof_id(dof_id), order(order), u_store(order + 1) {}

/* -------------------------------------------------------------------------- */
/// standard input stream operator for SolutionType
std::istream & operator>>(std::istream & stream,
                          IntegrationScheme::SolutionType & type) {
  std::string str;
  stream >> str;
  if (str == "displacement") {
    type = IntegrationScheme::_displacement;
  } else if (str == "temperature") {
    type = IntegrationScheme::_temperature;
  } else if (str == "velocity") {
    type = IntegrationScheme::_velocity;
  } else if (str == "temperature_rate") {
    type = IntegrationScheme::_temperature_rate;
  } else if (str == "acceleration") {
    type = IntegrationScheme::_acceleration;
<<<<<<< HEAD
  else if (str == "damage")
    type = IntegrationScheme::_damage;
  else {
=======
  } else {
>>>>>>> 5fc2d6a4
    stream.setstate(std::ios::failbit);
  }

  return stream;
}

/* -------------------------------------------------------------------------- */
void IntegrationScheme::store() {
  for (auto data : enumerate(u_store)) {
    auto o = std::get<0>(data);
    auto & u_store = std::get<1>(data);
    auto & u_o = dof_manager.getDOFsDerivatives(dof_id, o);
    if (not u_store) {
      u_store = std::make_unique<Array<Real>>(
          u_o, "integration_scheme_store:" + dof_id + ":" + std::to_string(o));
    } else {
      u_store->copy(u_o);
    }
  }
}

/* -------------------------------------------------------------------------- */
void IntegrationScheme::restore() {
  for (auto o : arange(order)) {
    auto & u_o = dof_manager.getDOFsDerivatives(dof_id, o);
    u_o.copy(*u_store[o]);
  }
}


} // namespace akantu<|MERGE_RESOLUTION|>--- conflicted
+++ resolved
@@ -56,13 +56,9 @@
     type = IntegrationScheme::_temperature_rate;
   } else if (str == "acceleration") {
     type = IntegrationScheme::_acceleration;
-<<<<<<< HEAD
-  else if (str == "damage")
+  } else if (str == "damage") {
     type = IntegrationScheme::_damage;
-  else {
-=======
   } else {
->>>>>>> 5fc2d6a4
     stream.setstate(std::ios::failbit);
   }
 
