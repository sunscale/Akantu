--- conflicted
+++ resolved
@@ -143,21 +143,12 @@
       Array<Real> * quad_coords = new Array<Real>(nb_elements * nb_quad_points, dim);
 
       const Array<Real> & normals_on_quad =
-<<<<<<< HEAD
-        fem_boundary.getNormalsOnQuadPoints(*type_it, ghost_type);
-
-      fem_boundary.interpolateOnQuadraturePoints(nodes_coords, *quad_coords,
+        fem_boundary.getNormalsOnIntegrationPoints(*type_it, ghost_type);
+
+      fem_boundary.interpolateOnIntegrationPoints(nodes_coords, *quad_coords,
                                                  dim,
                                                  *type_it, ghost_type,
                                                  element_ids);
-=======
-	fem_boundary.getNormalsOnIntegrationPoints(*type_it, ghost_type);
-
-      fem_boundary.interpolateOnIntegrationPoints(nodes_coords, *quad_coords,
-						 dim,
-						 *type_it, ghost_type,
-						 element_ids);
->>>>>>> ad6888dd
       Array<Real>::const_vector_iterator normals_begin = normals_on_quad.begin(dim);
       Array<Real>::const_vector_iterator normals_iter;
       Array<Real>::const_vector_iterator quad_coords_iter  = quad_coords->begin(dim);
