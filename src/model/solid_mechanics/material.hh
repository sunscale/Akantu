--- conflicted
+++ resolved
@@ -224,12 +224,8 @@
    * results per facet
    */
   void interpolateStressOnFacets(ElementTypeMapArray<Real> & result,
-<<<<<<< HEAD
 				 ElementTypeMapArray<Real> & by_elem_result,
 				 const GhostType ghost_type = _not_ghost);
-=======
-                                 const GhostType ghost_type = _not_ghost);
->>>>>>> 8f89b975
 
   /**
    * function to initialize the elemental field interpolation
