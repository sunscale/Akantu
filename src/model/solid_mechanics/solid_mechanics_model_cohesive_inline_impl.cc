--- conflicted
+++ resolved
@@ -200,9 +200,6 @@
 
           UInt new_nb_cohesive_elements = this->mesh.getNbElement(this->spatial_dimension, _not_ghost, _ek_cohesive);
 
-<<<<<<< HEAD
-          if (new_nb_cohesive_elements == nb_cohesive_elements) {
-=======
 	  UInt nb_cohe[2];
 	  nb_cohe[0] = nb_cohesive_elements;
 	  nb_cohe[1] = new_nb_cohesive_elements;
@@ -210,7 +207,6 @@
 	  StaticCommunicator::getStaticCommunicator().allReduce(nb_cohe, 2, _so_sum);
 
           if(nb_cohe[0] == nb_cohe[1]) {
->>>>>>> 81c45463
             something_converged = true;
           } else {
             something_converged = false;
