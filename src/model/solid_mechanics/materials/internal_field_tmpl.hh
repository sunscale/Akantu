/**
 * @file   internal_field_tmpl.hh
 *
 * @author Nicolas Richart <nicolas.richart@epfl.ch>
 *
 * @date creation: Wed Nov 13 2013
 * @date last modification: Wed Feb 21 2018
 *
 * @brief  Material internal properties
 *
 *
 * Copyright (©) 2014-2018 EPFL (Ecole Polytechnique Fédérale de Lausanne)
 * Laboratory (LSMS - Laboratoire de Simulation en Mécanique des Solides)
 *
 * Akantu is free  software: you can redistribute it and/or  modify it under the
 * terms  of the  GNU Lesser  General Public  License as published by  the Free
 * Software Foundation, either version 3 of the License, or (at your option) any
 * later version.
 *
 * Akantu is  distributed in the  hope that it  will be useful, but  WITHOUT ANY
 * WARRANTY; without even the implied warranty of MERCHANTABILITY or FITNESS FOR
 * A PARTICULAR PURPOSE. See  the GNU  Lesser General  Public License  for more
 * details.
 *
 * You should  have received  a copy  of the GNU  Lesser General  Public License
 * along with Akantu. If not, see <http://www.gnu.org/licenses/>.
 *
 */

/* -------------------------------------------------------------------------- */
#include "material.hh"
/* -------------------------------------------------------------------------- */

#ifndef AKANTU_INTERNAL_FIELD_TMPL_HH_
#define AKANTU_INTERNAL_FIELD_TMPL_HH_

namespace akantu {

/* -------------------------------------------------------------------------- */
<<<<<<< HEAD
template <class Material, typename T>
InternalFieldTmpl<Material, T>::InternalFieldTmpl(const ID & id, Material & material)
    : ElementTypeMapArray<T>(id, material.getID(), material.getMemoryID()),
=======
template <typename T>
InternalField<T>::InternalField(const ID & id, Material & material)
    : ElementTypeMapArray<T>(id, material.getID()),
>>>>>>> 5905a7ea
      material(material), fem(&(material.getModel().getFEEngine())),
      element_filter(material.getElementFilter()),
      spatial_dimension(material.getModel().getSpatialDimension()) {}

/* -------------------------------------------------------------------------- */
template <class Material, typename T>
InternalFieldTmpl<Material, T>::InternalFieldTmpl(
    const ID & id, Material & material, FEEngine & fem,
    const ElementTypeMapArray<UInt> & element_filter)
    : ElementTypeMapArray<T>(id, material.getID()),
      material(material), fem(&fem), element_filter(element_filter),
      spatial_dimension(material.getSpatialDimension()) {}

/* -------------------------------------------------------------------------- */
template <class Material, typename T>
InternalFieldTmpl<Material, T>::InternalFieldTmpl(
    const ID & id, Material & material, UInt dim, FEEngine & fem,
    const ElementTypeMapArray<UInt> & element_filter)
    : ElementTypeMapArray<T>(id, material.getID()),
      material(material), fem(&fem), element_filter(element_filter),
      spatial_dimension(dim) {}

/* -------------------------------------------------------------------------- */
<<<<<<< HEAD
template <class Material, typename T>
InternalFieldTmpl<Material, T>::InternalFieldTmpl(const ID & id,
						  const InternalFieldTmpl<Material, T> & other)
    : ElementTypeMapArray<T>(id, other.material.getID(),
                             other.material.getMemoryID()),
=======
template <typename T>
InternalField<T>::InternalField(const ID & id, const InternalField<T> & other)
    : ElementTypeMapArray<T>(id, other.material.getID()),
>>>>>>> 5905a7ea
      material(other.material), fem(other.fem),
      element_filter(other.element_filter), default_value(other.default_value),
      spatial_dimension(other.spatial_dimension),
      element_kind(other.element_kind), nb_component(other.nb_component) {

  AKANTU_DEBUG_ASSERT(other.is_init,
                      "Cannot create a copy of a non initialized field");
  this->internalInitialize(this->nb_component);
}

/* -------------------------------------------------------------------------- */
template <class Material, typename T>
InternalFieldTmpl<Material, T>::~InternalFieldTmpl() {
  if (this->is_init) {
    this->material.unregisterInternal(*this);
  }
}

/* -------------------------------------------------------------------------- */
template <class Material, typename T>
void InternalFieldTmpl<Material, T>::setFEEngine(FEEngine & fe_engine) {
  this->fem = &fe_engine;
}

/* -------------------------------------------------------------------------- */
template <class Material, typename T>
void InternalFieldTmpl<Material, T>::setElementKind(ElementKind element_kind) {
  this->element_kind = element_kind;
}

/* -------------------------------------------------------------------------- */
template <class Material, typename T>
void InternalFieldTmpl<Material, T>::initialize(UInt nb_component) {
  internalInitialize(nb_component);
}

/* -------------------------------------------------------------------------- */
template <class Material, typename T>
void InternalFieldTmpl<Material, T>::initializeHistory() {
  if (!previous_values)
    previous_values =
      std::make_unique<InternalFieldTmpl<Material, T>>("previous_" + this->getID(), *this);
}

/* -------------------------------------------------------------------------- */
template <class Material, typename T>
void InternalFieldTmpl<Material, T>::resize() {
  if (!this->is_init){
    return;
  }

  for (auto ghost : ghost_types) {
    for (const auto & type : this->filterTypes(ghost)) {
      UInt nb_element = this->element_filter(type, ghost).size();

      UInt nb_quadrature_points =
          this->fem->getNbIntegrationPoints(type, ghost);
      UInt new_size = nb_element * nb_quadrature_points;

      UInt old_size = 0;
      Array<T> * vect = nullptr;

      if (this->exists(type, ghost)) {
        vect = &(this->operator()(type, ghost));
        old_size = vect->size();
        vect->resize(new_size);
      } else {
        vect = &(this->alloc(nb_element * nb_quadrature_points, nb_component,
                             type, ghost));
      }

      this->setArrayValues(vect->storage() + old_size * vect->getNbComponent(),
                           vect->storage() + new_size * vect->getNbComponent());
    }
  }
}

/* -------------------------------------------------------------------------- */
template <class Material, typename T>
void InternalFieldTmpl<Material, T>::setDefaultValue(const T & value) {
  this->default_value = value;
  this->reset();
}

/* -------------------------------------------------------------------------- */
template <class Material, typename T>
void InternalFieldTmpl<Material, T>::reset() {
  for (auto ghost_type : ghost_types){
    for (const auto & type : this->elementTypes(ghost_type)) {
      Array<T> & vect = (*this)(type, ghost_type);
      //vect.zero();
      this->setArrayValues(
          vect.storage(), vect.storage() + vect.size() * vect.getNbComponent());
    }
  }
}

/* -------------------------------------------------------------------------- */
template <class Material, typename T>
void InternalFieldTmpl<Material, T>::internalInitialize(UInt nb_component) {
  if (!this->is_init) {
    this->nb_component = nb_component;

    for (auto ghost : ghost_types) {
      for (const auto & type : this->filterTypes(ghost)) {
        UInt nb_element = this->element_filter(type, ghost).size();
        UInt nb_quadrature_points =
            this->fem->getNbIntegrationPoints(type, ghost);
        if (this->exists(type, ghost)) {
          this->operator()(type, ghost)
              .resize(nb_element * nb_quadrature_points);
        } else {
          this->alloc(nb_element * nb_quadrature_points, nb_component, type,
                      ghost);
        }
      }
    }

    this->material.registerInternal(*this);
    this->is_init = true;
  }
  this->reset();

  if (this->previous_values) {
    this->previous_values->internalInitialize(nb_component);
  }
}

/* -------------------------------------------------------------------------- */
template <class Material, typename T>
void InternalFieldTmpl<Material, T>::setArrayValues(T * begin, T * end) {
  for (; begin < end; ++begin){
    *begin = this->default_value;
  }
}

/* -------------------------------------------------------------------------- */
template <class Material, typename T>
void InternalFieldTmpl<Material, T>::saveCurrentValues() {
  AKANTU_DEBUG_ASSERT(this->previous_values != nullptr,
                      "The history of the internal "
                          << this->getID() << " has not been activated");

  if (not this->is_init) {
    return;
  }

  for (auto ghost_type : ghost_types) {
    for (const auto & type : this->elementTypes(ghost_type)) {
      (*this->previous_values)(type, ghost_type)
          .copy((*this)(type, ghost_type));
    }
  }
}

/* -------------------------------------------------------------------------- */
template <class Material, typename T>
void InternalFieldTmpl<Material, T>::restorePreviousValues() {
  AKANTU_DEBUG_ASSERT(this->previous_values != nullptr,
                      "The history of the internal "
                          << this->getID() << " has not been activated");

  if (not this->is_init) {
    return;
  }

  for (auto ghost_type : ghost_types) {
    for (const auto & type : this->elementTypes(ghost_type)) {
      (*this)(type, ghost_type)
          .copy((*this->previous_values)(type, ghost_type));
    }
  }
}

/* -------------------------------------------------------------------------- */
template <class Material, typename T>
void InternalFieldTmpl<Material, T>::removeIntegrationPoints(
    const ElementTypeMapArray<UInt> & new_numbering) {
  for (auto ghost_type : ghost_types) {
    for (auto type : new_numbering.elementTypes(_all_dimensions, ghost_type,
                                                _ek_not_defined)) {
      if (not this->exists(type, ghost_type)) {
        continue;
      }

      Array<T> & vect = (*this)(type, ghost_type);
      if (vect.empty()) {
        continue;
      }

      const Array<UInt> & renumbering = new_numbering(type, ghost_type);

      UInt nb_quad_per_elem = fem->getNbIntegrationPoints(type, ghost_type);
      UInt nb_component = vect.getNbComponent();

      Array<T> tmp(renumbering.size() * nb_quad_per_elem, nb_component);

      AKANTU_DEBUG_ASSERT(
          tmp.size() == vect.size(),
          "Something strange append some mater was created from nowhere!!");

      AKANTU_DEBUG_ASSERT(
          tmp.size() == vect.size(),
          "Something strange append some mater was created or disappeared in "
              << vect.getID() << "(" << vect.size() << "!=" << tmp.size()
              << ") "
                 "!!");

      UInt new_size = 0;
      for (UInt i = 0; i < renumbering.size(); ++i) {
        UInt new_i = renumbering(i);
        if (new_i != UInt(-1)) {
          memcpy(tmp.storage() + new_i * nb_component * nb_quad_per_elem,
                 vect.storage() + i * nb_component * nb_quad_per_elem,
                 nb_component * nb_quad_per_elem * sizeof(T));
          ++new_size;
        }
      }
      tmp.resize(new_size * nb_quad_per_elem);
      vect.copy(tmp);
    }
  }
}

/* -------------------------------------------------------------------------- */
template <class Material, typename T>
void InternalFieldTmpl<Material, T>::printself(std::ostream & stream,
                                 int indent [[gnu::unused]]) const {
  stream << "InternalField [ " << this->getID();
#if !defined(AKANTU_NDEBUG)
  if (AKANTU_DEBUG_TEST(dblDump)) {
    stream << std::endl;
    ElementTypeMapArray<T>::printself(stream, indent + 3);
  } else {
#endif
    stream << " {" << this->getData(_not_ghost).size() << " types - "
           << this->getData(_ghost).size() << " ghost types"
           << "}";
#if !defined(AKANTU_NDEBUG)
  }
#endif
  stream << " ]";
}

/* -------------------------------------------------------------------------- */
template <>
inline void
ParameterTyped<InternalField<Real>>::setAuto(const ParserParameter & in_param) {
  Parameter::setAuto(in_param);
  Real r = in_param;
  param.setDefaultValue(r);
}

/* -------------------------------------------------------------------------- */
template <class Material, typename T>
inline InternalFieldTmpl<Material, T>::operator T() const {
  return default_value;
}

} // namespace akantu

#endif /* AKANTU_INTERNAL_FIELD_TMPL_HH_ */<|MERGE_RESOLUTION|>--- conflicted
+++ resolved
@@ -37,15 +37,9 @@
 namespace akantu {
 
 /* -------------------------------------------------------------------------- */
-<<<<<<< HEAD
 template <class Material, typename T>
 InternalFieldTmpl<Material, T>::InternalFieldTmpl(const ID & id, Material & material)
     : ElementTypeMapArray<T>(id, material.getID(), material.getMemoryID()),
-=======
-template <typename T>
-InternalField<T>::InternalField(const ID & id, Material & material)
-    : ElementTypeMapArray<T>(id, material.getID()),
->>>>>>> 5905a7ea
       material(material), fem(&(material.getModel().getFEEngine())),
       element_filter(material.getElementFilter()),
       spatial_dimension(material.getModel().getSpatialDimension()) {}
@@ -69,17 +63,11 @@
       spatial_dimension(dim) {}
 
 /* -------------------------------------------------------------------------- */
-<<<<<<< HEAD
 template <class Material, typename T>
 InternalFieldTmpl<Material, T>::InternalFieldTmpl(const ID & id,
 						  const InternalFieldTmpl<Material, T> & other)
     : ElementTypeMapArray<T>(id, other.material.getID(),
                              other.material.getMemoryID()),
-=======
-template <typename T>
-InternalField<T>::InternalField(const ID & id, const InternalField<T> & other)
-    : ElementTypeMapArray<T>(id, other.material.getID()),
->>>>>>> 5905a7ea
       material(other.material), fem(other.fem),
       element_filter(other.element_filter), default_value(other.default_value),
       spatial_dimension(other.spatial_dimension),
