/**
 * @file   material_reinforcement_template.hh
 *
 * @author Lucas Frérot <lucas.frerot@epfl.ch>
 *
 * @date creation: Mon Mar 16 2015
 * @date last modification: Mon Mar 16 2015
 *
 * @brief  Reinforcement material templated with constitutive law
 *
 * @section LICENSE
 *
 * Copyright (©) 2010-2012, 2014 EPFL (Ecole Polytechnique Fédérale de Lausanne)
 * Laboratory (LSMS - Laboratoire de Simulation en Mécanique des Solides)
 *
 * Akantu is free  software: you can redistribute it and/or  modify it under the
 * terms  of the  GNU Lesser  General Public  License as  published by  the Free
 * Software Foundation, either version 3 of the License, or (at your option) any
 * later version.
 *
 * Akantu is  distributed in the  hope that it  will be useful, but  WITHOUT ANY
 * WARRANTY; without even the implied warranty of MERCHANTABILITY or FITNESS FOR
 * A  PARTICULAR PURPOSE. See  the GNU  Lesser General  Public License  for more
 * details.
 *
 * You should  have received  a copy  of the GNU  Lesser General  Public License
 * along with Akantu. If not, see <http://www.gnu.org/licenses/>.
 *
 */

/* -------------------------------------------------------------------------- */

#ifndef __AKANTU_MATERIAL_REINFORCEMENT_TEMPLATE_HH__
#define __AKANTU_MATERIAL_REINFORCEMENT_TEMPLATE_HH__

/* -------------------------------------------------------------------------- */

#include "aka_common.hh"
#include "material_reinforcement.hh"
#include "material_elastic.hh"
#include "material_linear_isotropic_hardening.hh"

__BEGIN_AKANTU__

/**
 * @brief Implementation of MaterialReinforcement with 1D constitutive law
 * @see MaterialReinforcement, MaterialElastic
 *
 * This class is a reinforcement featuring a constitutive law.
 * <strong>Be careful !</strong> Because of multiple inheritance, this class
 * forms a diamond.
 */
template<UInt dim, class ConstLaw = MaterialElastic<1> >
class MaterialReinforcementTemplate : public MaterialReinforcement<dim>,
                                      public ConstLaw {

  /* ------------------------------------------------------------------------ */
  /* Constructors/Destructors                                                 */
  /* ------------------------------------------------------------------------ */
public:
  /// Constructor
  MaterialReinforcementTemplate(SolidMechanicsModel & a_model, const ID & id = "");

  /// Destructor
  virtual ~MaterialReinforcementTemplate();

  /* ------------------------------------------------------------------------ */
  /* Methods                                                                  */
  /* ------------------------------------------------------------------------ */
public:
  /// Initialises the material
  void initMaterial();

  /// Compute the stiffness parameter for elements of a type
  virtual void computeTangentModuli(const ElementType & type,
                                    Array<Real> & tangent,
                                    GhostType ghost_type);

  /// Computes stress used by constitutive law
  virtual void computeStress(ElementType type, GhostType ghost_type);

  /// Computes gradu to be used by the constitutive law
  virtual void computeGradU(const ElementType & type, GhostType ghost_type);

  /// Compute the potential energy of the reinforcement
  virtual void computePotentialEnergy(ElementType type, GhostType ghost_type = _not_ghost);

  /// Get energy in reinforcement (currently limited to potential)
  virtual Real getEnergy(std::string id);

<<<<<<< HEAD
=======
  virtual void flattenInternal(const std::string & field_id,
                               ElementTypeMapArray<Real> & internal_flat,
                               const GhostType ghost_type = _not_ghost,
                               ElementKind element_kind = _ek_not_defined);

  /// Save the previous internals
  virtual void savePreviousState();

>>>>>>> 5a96a726
protected:
  /**
   * @brief Compute interface gradu from bulk gradu
   * \f[
   *  \varepsilon_s = C \varepsilon_c
   * \f]
   */
  inline void computeInterfaceGradUOnQuad(const Matrix<Real> & full_gradu,
                                          Real & gradu,
                                          const Matrix<Real> & C);

};

#include "material_reinforcement_template_tmpl.hh"

__END_AKANTU__


#endif // __AKANTU_MATERIAL_REINFORCEMENT_TEMPLATE_HH__<|MERGE_RESOLUTION|>--- conflicted
+++ resolved
@@ -88,17 +88,6 @@
   /// Get energy in reinforcement (currently limited to potential)
   virtual Real getEnergy(std::string id);
 
-<<<<<<< HEAD
-=======
-  virtual void flattenInternal(const std::string & field_id,
-                               ElementTypeMapArray<Real> & internal_flat,
-                               const GhostType ghost_type = _not_ghost,
-                               ElementKind element_kind = _ek_not_defined);
-
-  /// Save the previous internals
-  virtual void savePreviousState();
-
->>>>>>> 5a96a726
 protected:
   /**
    * @brief Compute interface gradu from bulk gradu
