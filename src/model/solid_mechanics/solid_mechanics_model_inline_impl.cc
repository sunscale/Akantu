--- conflicted
+++ resolved
@@ -1,4 +1,4 @@
-/**
+n/**
  * @file   solid_mechanics_model_inline_impl.cc
  *
  * @author Guillaume Anciaux <guillaume.anciaux@epfl.ch>
@@ -434,230 +434,4 @@
   AKANTU_DEBUG_OUT();
 }
 
-<<<<<<< HEAD
-/* -------------------------------------------------------------------------- */
-=======
-__END_AKANTU__
-
-#include "sparse_matrix.hh"
-#include "solver.hh"
-
-__BEGIN_AKANTU__
-
-/* -------------------------------------------------------------------------- */
-template <NewmarkBeta::IntegrationSchemeCorrectorType type>
-void SolidMechanicsModel::solve(Array<Real> &increment, Real block_val,
-                                bool need_factorize, bool has_profile_changed) {
-
-  if(has_profile_changed) {
-    this->initJacobianMatrix();
-    need_factorize = true;
-  }
-
-  updateResidualInternal(); //doesn't do anything for static
-
-  if(need_factorize) {
-    Real c = 0.,d = 0.,e = 0.;
-
-    if(method == _static) {
-      AKANTU_DEBUG_INFO("Solving K inc = r");
-      e = 1.;
-    } else {
-      AKANTU_DEBUG_INFO("Solving (c M + d C + e K) inc = r");
-
-      NewmarkBeta * nmb_int = dynamic_cast<NewmarkBeta *>(integrator);
-      c = nmb_int->getAccelerationCoefficient<type>(time_step);
-      d = nmb_int->getVelocityCoefficient<type>(time_step);
-      e = nmb_int->getDisplacementCoefficient<type>(time_step);
-    }
-
-
-    jacobian_matrix->clear();
-    // J = c M + d C + e K
-    if(stiffness_matrix)
-      jacobian_matrix->add(*stiffness_matrix, e);
-
-    if(mass_matrix)
-      jacobian_matrix->add(*mass_matrix, c);
-
-#if !defined(AKANTU_NDEBUG)
-    if(mass_matrix && AKANTU_DEBUG_TEST(dblDump)) {
-      UInt prank = StaticCommunicator::getStaticCommunicator().whoAmI();
-      std::stringstream sstr; sstr << "M" << prank << ".mtx";
-      mass_matrix->saveMatrix(sstr.str());
-    }
-#endif
-
-    if(velocity_damping_matrix)
-      jacobian_matrix->add(*velocity_damping_matrix, d);
-
-    jacobian_matrix->applyBoundary(*blocked_dofs, block_val);
-
-#if !defined(AKANTU_NDEBUG)
-    if(AKANTU_DEBUG_TEST(dblDump)) {
-      UInt prank = StaticCommunicator::getStaticCommunicator().whoAmI();
-      std::stringstream sstr; sstr << "J" << prank << ".mtx";
-      jacobian_matrix->saveMatrix(sstr.str());
-    }
-#endif
-
-    solver->factorize();
-  }
-
-  // if (rhs.getSize() != 0)
-  //  solver->setRHS(rhs);
-  // else
-
-  solver->setOperators();
-
-  solver->setRHS(*residual);
-
-  // solve @f[ J \delta w = r @f]
-  solver->solve(increment);
-
-  UInt nb_nodes = displacement-> getSize();
-  UInt nb_degree_of_freedom = displacement->getNbComponent() * nb_nodes;
-
-  bool * blocked_dofs_val = blocked_dofs->storage();
-  Real * increment_val = increment.storage();
-
-  for (UInt j = 0; j < nb_degree_of_freedom;
-       ++j,++increment_val, ++blocked_dofs_val) {
-    if ((*blocked_dofs_val))
-      *increment_val = 0.0;
-    }
-
-}
-
-
-/* -------------------------------------------------------------------------- */
-template<SolveConvergenceMethod cmethod, SolveConvergenceCriteria criteria>
-bool SolidMechanicsModel::solveStatic(Real tolerance, UInt max_iteration,
-				      bool do_not_factorize,
-				      StaticCommunicator & comm) {
-
-  AKANTU_DEBUG_INFO("Solving Ku = f");
-  AKANTU_DEBUG_ASSERT(stiffness_matrix != NULL,
-                      "You should first initialize the implicit solver and assemble the stiffness matrix by calling initImplicit");
-
-  AnalysisMethod analysis_method=method;
-  Real error = 0.;
-  method=_static;
-  bool converged = this->template solveStep<cmethod, criteria>(tolerance, error, max_iteration, do_not_factorize, comm);
-  method=analysis_method;
-  return converged;
-
-}
-
-/* -------------------------------------------------------------------------- */
-template<SolveConvergenceMethod cmethod, SolveConvergenceCriteria criteria>
-bool SolidMechanicsModel::solveStep(Real tolerance,
-                                    UInt max_iteration) {
-  Real error = 0.;
-  return this->template solveStep<cmethod,criteria>(tolerance,
-                                                    error,
-                                                    max_iteration);
-}
-
-/* -------------------------------------------------------------------------- */
-template<SolveConvergenceMethod cmethod, SolveConvergenceCriteria criteria>
-bool SolidMechanicsModel::solveStep(Real tolerance, Real & error, UInt max_iteration,
-				    bool do_not_factorize,
-				    StaticCommunicator & comm) {
-  EventManager::sendEvent(SolidMechanicsModelEvent::BeforeSolveStepEvent(method));
-  this->implicitPred();
-  this->updateResidual();
-
-  AKANTU_DEBUG_ASSERT(stiffness_matrix != NULL,
-                      "You should first initialize the implicit solver and assemble the stiffness matrix");
-
-  bool need_factorize = !do_not_factorize;
-
-  if (method==_implicit_dynamic) {
-    AKANTU_DEBUG_ASSERT(mass_matrix != NULL,
-                        "You should first initialize the implicit solver and assemble the mass matrix");
-  }
-
-  switch (cmethod) {
-  case _scm_newton_raphson_tangent:
-  case _scm_newton_raphson_tangent_not_computed:
-    break;
-  case _scm_newton_raphson_tangent_modified:
-    this->assembleStiffnessMatrix();
-    break;
-  default:
-    AKANTU_DEBUG_ERROR("The resolution method " << cmethod << " has not been implemented!");
-  }
-
-  this->n_iter = 0;
-  bool converged = false;
-  error = 0.;
-  if(criteria == _scc_residual) {
-    converged = this->testConvergence<criteria> (tolerance, error, comm);
-    if (converged) {
-      EventManager::sendEvent(SolidMechanicsModelEvent::AfterSolveStepEvent(method));
-
-      if(increment_flag && previous_displacement) {
-	this->updateIncrement();
-      }
-
-      if(previous_displacement) previous_displacement->copy(*displacement);
-      return converged;
-    }
-  }
-
-  do {
-    if (cmethod == _scm_newton_raphson_tangent)
-      this->assembleStiffnessMatrix();
-
-    solve<NewmarkBeta::_displacement_corrector> (*increment, 1., need_factorize);
-
-    this->implicitCorr();
-
-    if(criteria == _scc_residual) this->updateResidual();
-
-    converged = this->testConvergence<criteria> (tolerance, error, comm);
-
-    if(criteria == _scc_increment && !converged) this->updateResidual();
-    //this->dump();
-
-    this->n_iter++;
-    AKANTU_DEBUG_INFO("[" << criteria << "] Convergence iteration "
-                      << std::setw(std::log10(max_iteration)) << this->n_iter
-                      << ": error " << error << (converged ? " < " : " > ") << tolerance);
-
-    switch (cmethod) {
-    case _scm_newton_raphson_tangent:
-      need_factorize = true;
-      break;
-    case _scm_newton_raphson_tangent_not_computed:
-    case _scm_newton_raphson_tangent_modified:
-      need_factorize = false;
-      break;
-    default:
-      AKANTU_DEBUG_ERROR("The resolution method " << cmethod << " has not been implemented!");
-    }
-
-
-  } while (!converged && this->n_iter < max_iteration);
-
-  // this makes sure that you have correct strains and stresses after the solveStep function (e.g., for dumping)
-  if(criteria == _scc_increment) this->updateResidual();
-
-  if (converged) {
-    EventManager::sendEvent(SolidMechanicsModelEvent::AfterSolveStepEvent(method));
-
-    if(increment_flag && previous_displacement) {
-      this->updateIncrement();
-    }
-
-    if(previous_displacement) previous_displacement->copy(*displacement);
-  } else if(this->n_iter == max_iteration) {
-    AKANTU_DEBUG_WARNING("[" << criteria << "] Convergence not reached after "
-                         << std::setw(std::log10(max_iteration)) << this->n_iter <<
-                         " iteration" << (this->n_iter == 1 ? "" : "s") << "!" << std::endl);
-  }
-
-  return converged;
-}
->>>>>>> b767c8c5
+/* -------------------------------------------------------------------------- */