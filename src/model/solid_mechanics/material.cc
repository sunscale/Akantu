/**
 * @file   material.cc
 *
 * @author Aurelia Isabel Cuba Ramos <aurelia.cubaramos@epfl.ch>
 * @author Marco Vocialta <marco.vocialta@epfl.ch>
 * @author Nicolas Richart <nicolas.richart@epfl.ch>
 * @author Daniel Pino Muñoz <daniel.pinomunoz@epfl.ch>
 *
 * @date creation: Tue Jul 27 2010
 * @date last modification: Tue Sep 16 2014
 *
 * @brief  Implementation of the common part of the material class
 *
 * @section LICENSE
 *
 * Copyright (©) 2010-2012, 2014 EPFL (Ecole Polytechnique Fédérale de Lausanne)
 * Laboratory (LSMS - Laboratoire de Simulation en Mécanique des Solides)
 *
 * Akantu is free  software: you can redistribute it and/or  modify it under the
 * terms  of the  GNU Lesser  General Public  License as  published by  the Free
 * Software Foundation, either version 3 of the License, or (at your option) any
 * later version.
 *
 * Akantu is  distributed in the  hope that it  will be useful, but  WITHOUT ANY
 * WARRANTY; without even the implied warranty of MERCHANTABILITY or FITNESS FOR
 * A  PARTICULAR PURPOSE. See  the GNU  Lesser General  Public License  for more
 * details.
 *
 * You should  have received  a copy  of the GNU  Lesser General  Public License
 * along with Akantu. If not, see <http://www.gnu.org/licenses/>.
 *
 */

/* -------------------------------------------------------------------------- */
#include "material.hh"
#include "solid_mechanics_model.hh"
#include "sparse_matrix.hh"
#include "dof_synchronizer.hh"
/* -------------------------------------------------------------------------- */


__BEGIN_AKANTU__

/* -------------------------------------------------------------------------- */
Material::Material(SolidMechanicsModel & model, const ID & id) :
  Memory(id, model.getMemoryID()),
  Parsable(_st_material, id),
  is_init(false),
  fem(&(model.getFEEngine())),
  finite_deformation(false),
  name(""),
  model(&model),
  spatial_dimension(this->model->getSpatialDimension()),
  element_filter("element_filter", id, this->memory_id),
  stress("stress", *this),
  eigengradu("eigen_grad_u", *this),
  gradu("grad_u", *this),
  green_strain("green_strain",*this),
  piola_kirchhoff_2("piola_kirchhoff_2", *this),
  //  potential_energy_vector(false),
  potential_energy("potential_energy", *this),
  is_non_local(false),
  use_previous_stress(false),
  use_previous_gradu(false),
  interpolation_inverse_coordinates("interpolation inverse coordinates", *this),
  interpolation_points_matrices("interpolation points matrices", *this) {
  AKANTU_DEBUG_IN();

  /// for each connectivity types allocate the element filer array of the material
  model.getMesh().initElementTypeMapArray(element_filter,
                                         1,
                                         spatial_dimension,
                                         false,
                                         _ek_regular);


  this->initialize();
  AKANTU_DEBUG_OUT();
}

/* -------------------------------------------------------------------------- */
Material::Material(SolidMechanicsModel & model,
                   UInt dim,
                   const Mesh & mesh,
                   FEEngine & fe_engine,
                   const ID & id) :
  Memory(id, model.getMemoryID()),
  Parsable(_st_material, id),
  is_init(false),
  fem(&(model.getFEEngine())),
  finite_deformation(false),
  name(""),
  model(&model),
  spatial_dimension(dim),
  element_filter("element_filter", id, this->memory_id),
  stress("stress", *this, dim, fe_engine, this->element_filter),
  eigengradu("eigen_grad_u", *this, dim, fe_engine, this->element_filter),
  gradu("gradu", *this, dim, fe_engine, this->element_filter),
  green_strain("green_strain", *this, dim, fe_engine, this->element_filter),
  piola_kirchhoff_2("poila_kirchhoff_2", *this, dim, fe_engine, this->element_filter),
  potential_energy("potential_energy", *this, dim, fe_engine, this->element_filter),
  is_non_local(false),
  use_previous_stress(false),
  use_previous_gradu(false),
  interpolation_inverse_coordinates("interpolation inverse_coordinates", *this,
                                    dim, fe_engine, this->element_filter),
  interpolation_points_matrices("interpolation points matrices", *this,
                                dim, fe_engine, this->element_filter) {

  AKANTU_DEBUG_IN();
  mesh.initElementTypeMapArray(element_filter,
                               1,
                               spatial_dimension,
                               false,
                               _ek_regular);

  this->initialize();
  AKANTU_DEBUG_OUT();
}

/* -------------------------------------------------------------------------- */
Material::~Material() {
  AKANTU_DEBUG_IN();

  AKANTU_DEBUG_OUT();
}

/* -------------------------------------------------------------------------- */
void Material::initialize() {
  registerParam("rho"                  , rho                  , Real(0.)     , _pat_parsable | _pat_modifiable, "Density");
  registerParam("name"                 , name                 , std::string(), _pat_parsable | _pat_readable);
  registerParam("finite_deformation"   , finite_deformation   , false        , _pat_parsable | _pat_readable, "Is finite deformation");
  registerParam("inelastic_deformation", inelastic_deformation, false        ,  _pat_internal, "Is inelastic deformation");

  /// allocate gradu stress for local elements
  eigengradu.initialize(spatial_dimension * spatial_dimension);
  gradu.initialize(spatial_dimension * spatial_dimension);
  stress.initialize(spatial_dimension * spatial_dimension);

  this->model->registerEventHandler(*this);
}

/* -------------------------------------------------------------------------- */
void Material::initMaterial() {
  AKANTU_DEBUG_IN();

  if(finite_deformation) {
    this->piola_kirchhoff_2.initialize(spatial_dimension * spatial_dimension);
    if(use_previous_stress) this->piola_kirchhoff_2.initializeHistory();
    this->green_strain.initialize(spatial_dimension * spatial_dimension);
  }

  if(use_previous_stress) this->stress.initializeHistory();
  if(use_previous_gradu) this->gradu.initializeHistory();

  for (std::map<ID, InternalField<Real> *>::iterator it = internal_vectors_real.begin();
       it != internal_vectors_real.end();
       ++it) it->second->resize();

  for (std::map<ID, InternalField<UInt> *>::iterator it = internal_vectors_uint.begin();
       it != internal_vectors_uint.end();
       ++it) it->second->resize();

  for (std::map<ID, InternalField<bool> *>::iterator it = internal_vectors_bool.begin();
       it != internal_vectors_bool.end();
       ++it) it->second->resize();

  is_init = true;

  AKANTU_DEBUG_OUT();
}

/* -------------------------------------------------------------------------- */
void Material::savePreviousState() {
  AKANTU_DEBUG_IN();

  for (std::map<ID, InternalField<Real> *>::iterator it = internal_vectors_real.begin();
       it != internal_vectors_real.end();
       ++it) {
    if(it->second->hasHistory()) it->second->saveCurrentValues();
  }

  AKANTU_DEBUG_OUT();
}


/* -------------------------------------------------------------------------- */
/**
 * Compute  the  residual  by  assembling  @f$\int_{e}  \sigma_e  \frac{\partial
 * \varphi}{\partial X} dX @f$
 *
 * @param[in] displacements nodes displacements
 * @param[in] ghost_type compute the residual for _ghost or _not_ghost element
 */
void Material::updateResidual(GhostType ghost_type) {
  AKANTU_DEBUG_IN();

  computeAllStresses(ghost_type);
  assembleResidual(ghost_type);

  AKANTU_DEBUG_OUT();
}


/* -------------------------------------------------------------------------- */
void Material::assembleResidual(GhostType ghost_type) {
  AKANTU_DEBUG_IN();

  UInt spatial_dimension = model->getSpatialDimension();

  if(!finite_deformation){

    Array<Real> & residual = const_cast<Array<Real> &>(model->getResidual());

    Mesh & mesh = fem->getMesh();
    Mesh::type_iterator it = element_filter.firstType(spatial_dimension, ghost_type);
    Mesh::type_iterator last_type = element_filter.lastType(spatial_dimension, ghost_type);
    for(; it != last_type; ++it) {
      Array<UInt> & elem_filter = element_filter(*it, ghost_type);
      UInt nb_element = elem_filter.getSize();
      if (nb_element) {
        const Array<Real> & shapes_derivatives = fem->getShapesDerivatives(*it, ghost_type);

        UInt size_of_shapes_derivatives = shapes_derivatives.getNbComponent();
        UInt nb_nodes_per_element       = Mesh::getNbNodesPerElement(*it);
        UInt nb_quadrature_points       = fem->getNbQuadraturePoints(*it, ghost_type);

        /// compute @f$\sigma \frac{\partial \varphi}{\partial X}@f$ by @f$\mathbf{B}^t \mathbf{\sigma}_q@f$
        Array<Real> * sigma_dphi_dx =
          new Array<Real>(nb_element*nb_quadrature_points,
                          size_of_shapes_derivatives, "sigma_x_dphi_/_dX");

        Array<Real> * shapesd_filtered =
          new Array<Real>(0, size_of_shapes_derivatives, "filtered shapesd");

        FEEngine::filterElementalData(mesh, shapes_derivatives, *shapesd_filtered,
                                      *it, ghost_type, elem_filter);

        Array<Real> & stress_vect = this->stress(*it, ghost_type);

        Array<Real>::matrix_iterator sigma =
          stress_vect.begin(spatial_dimension, spatial_dimension);
        Array<Real>::matrix_iterator B =
          shapesd_filtered->begin(spatial_dimension, nb_nodes_per_element);
        Array<Real>::matrix_iterator Bt_sigma_it =
          sigma_dphi_dx->begin(spatial_dimension, nb_nodes_per_element);

        for (UInt q = 0; q < nb_element*nb_quadrature_points; ++q, ++sigma, ++B, ++Bt_sigma_it)
          Bt_sigma_it->mul<false,false>(*sigma, *B);


        delete shapesd_filtered;

        /**
         * compute @f$\int \sigma  * \frac{\partial \varphi}{\partial X}dX@f$ by  @f$ \sum_q \mathbf{B}^t
         * \mathbf{\sigma}_q \overline w_q J_q@f$
         */
        Array<Real> * int_sigma_dphi_dx = new Array<Real>(nb_element,
                                                          nb_nodes_per_element * spatial_dimension,
                                                          "int_sigma_x_dphi_/_dX");

        fem->integrate(*sigma_dphi_dx, *int_sigma_dphi_dx,
                       size_of_shapes_derivatives,
                       *it, ghost_type,
                       elem_filter);
        delete sigma_dphi_dx;


        /// assemble
        fem->assembleArray(*int_sigma_dphi_dx, residual,
                           model->getDOFSynchronizer().getLocalDOFEquationNumbers(),
                           residual.getNbComponent(),
                           *it, ghost_type, elem_filter, -1);
        delete int_sigma_dphi_dx;
      }
    }
  }
  else{
    switch (spatial_dimension){
    case 1:
      this->assembleResidual<1>(ghost_type);
      break;
    case 2:
      this->assembleResidual<2>(ghost_type);
      break;
    case 3:
      this->assembleResidual<3>(ghost_type);
      break;
    }
  }

  AKANTU_DEBUG_OUT();
}

/* -------------------------------------------------------------------------- */
/**
 * Compute  the  stress from the gradu
 *
 * @param[in] current_position nodes postition + displacements
 * @param[in] ghost_type compute the residual for _ghost or _not_ghost element
 */
void Material::computeAllStresses(GhostType ghost_type) {
  AKANTU_DEBUG_IN();

  UInt spatial_dimension = model->getSpatialDimension();

  Mesh::type_iterator it = fem->getMesh().firstType(spatial_dimension, ghost_type);
  Mesh::type_iterator last_type = fem->getMesh().lastType(spatial_dimension, ghost_type);

  for(; it != last_type; ++it) {
    Array<UInt> & elem_filter = element_filter(*it, ghost_type);
    if (elem_filter.getSize() == 0) continue;
    Array<Real> & gradu_vect = gradu(*it, ghost_type);

    /// compute @f$\nabla u@f$
    fem->gradientOnQuadraturePoints(model->getDisplacement(), gradu_vect,
                                                    spatial_dimension,
                                                    *it, ghost_type, elem_filter);

    gradu_vect -= eigengradu(*it, ghost_type);

    /// compute @f$\mathbf{\sigma}_q@f$ from @f$\nabla u@f$
    computeStress(*it, ghost_type);
  }

  AKANTU_DEBUG_OUT();
}

/* -------------------------------------------------------------------------- */
void Material::computeAllCauchyStresses(GhostType ghost_type) {
  AKANTU_DEBUG_IN();

  AKANTU_DEBUG_ASSERT(finite_deformation,"The Cauchy stress can only be computed if you are working in finite deformation.");

  //resizeInternalArray(stress);

  Mesh::type_iterator it = fem->getMesh().firstType(spatial_dimension, ghost_type);
  Mesh::type_iterator last_type = fem->getMesh().lastType(spatial_dimension, ghost_type);

  for(; it != last_type; ++it)
    switch (spatial_dimension){
    case 1:
      this->computeCauchyStress<1>(*it, ghost_type);
      break;
    case 2:
      this->computeCauchyStress<2>(*it, ghost_type);
      break;
    case 3:
      this->computeCauchyStress<3>(*it, ghost_type);
      break;
    }

  AKANTU_DEBUG_OUT();
}

/* -------------------------------------------------------------------------- */
template<UInt dim>
void Material::computeCauchyStress(ElementType el_type, GhostType ghost_type) {
  AKANTU_DEBUG_IN();

  Array<Real>::matrix_iterator gradu_it =
    this->gradu(el_type, ghost_type).begin(dim, dim);

  Array<Real>::matrix_iterator gradu_end =
    this->gradu(el_type, ghost_type).end(dim, dim);

  Array<Real>::matrix_iterator piola_it =
    this->piola_kirchhoff_2(el_type, ghost_type).begin(dim, dim);

  Array<Real>::matrix_iterator stress_it =
    this->stress(el_type, ghost_type).begin(dim, dim);

  Matrix<Real> F_tensor(dim, dim);

  for (; gradu_it != gradu_end; ++gradu_it, ++piola_it, ++stress_it) {
    Matrix<Real> & grad_u = *gradu_it;
    Matrix<Real> & piola  = *piola_it;
    Matrix<Real> & sigma  = *stress_it;

    gradUToF<dim > (grad_u, F_tensor);
    this->computeCauchyStressOnQuad<dim >(F_tensor, piola, sigma);
  }

  AKANTU_DEBUG_OUT();
}

/* -------------------------------------------------------------------------- */
void Material::setToSteadyState(GhostType ghost_type) {
  AKANTU_DEBUG_IN();

  const Array<Real> & displacement = model->getDisplacement();

  //resizeInternalArray(gradu);

  UInt spatial_dimension = model->getSpatialDimension();

  Mesh::type_iterator it = fem->getMesh().firstType(spatial_dimension, ghost_type);
  Mesh::type_iterator last_type = fem->getMesh().lastType(spatial_dimension, ghost_type);

  for(; it != last_type; ++it) {
    Array<UInt> & elem_filter = element_filter(*it, ghost_type);
    Array<Real> & gradu_vect = gradu(*it, ghost_type);

    /// compute @f$\nabla u@f$
    fem->gradientOnQuadraturePoints(displacement, gradu_vect,
                                               spatial_dimension,
                                               *it, ghost_type, elem_filter);

    setToSteadyState(*it, ghost_type);
  }

  AKANTU_DEBUG_OUT();
}


/* -------------------------------------------------------------------------- */
/**
 * Compute  the stiffness  matrix by  assembling @f$\int_{\omega}  B^t  \times D
 * \times B d\omega @f$
 *
 * @param[in] current_position nodes postition + displacements
 * @param[in] ghost_type compute the residual for _ghost or _not_ghost element
 */
void Material::assembleStiffnessMatrix(GhostType ghost_type) {
  AKANTU_DEBUG_IN();

  UInt spatial_dimension = model->getSpatialDimension();

  Mesh::type_iterator it = element_filter.firstType(spatial_dimension, ghost_type);
  Mesh::type_iterator last_type = element_filter.lastType(spatial_dimension, ghost_type);
  for(; it != last_type; ++it) {
    if(finite_deformation){
      switch (spatial_dimension) {
      case 1:
        {
          assembleStiffnessMatrixNL < 1 > (*it, ghost_type);
          assembleStiffnessMatrixL2 < 1 > (*it, ghost_type);
          break;
        }
      case 2:
        {
          assembleStiffnessMatrixNL < 2 > (*it, ghost_type);
          assembleStiffnessMatrixL2 < 2 > (*it, ghost_type);
          break;
        }
      case 3:
        {
          assembleStiffnessMatrixNL < 3 > (*it, ghost_type);
          assembleStiffnessMatrixL2 < 3 > (*it, ghost_type);
          break;
        }
      }
    } else {
      switch(spatial_dimension) {
      case 1: { assembleStiffnessMatrix<1>(*it, ghost_type); break; }
      case 2: { assembleStiffnessMatrix<2>(*it, ghost_type); break; }
      case 3: { assembleStiffnessMatrix<3>(*it, ghost_type); break; }
      }
    }
  }

  AKANTU_DEBUG_OUT();
}

/* -------------------------------------------------------------------------- */
template<UInt dim>
void Material::assembleStiffnessMatrix(const ElementType & type,
                                       GhostType ghost_type) {
  AKANTU_DEBUG_IN();


  Array<UInt> & elem_filter = element_filter(type, ghost_type);
  if (elem_filter.getSize()) {

    SparseMatrix & K = const_cast<SparseMatrix &>(model->getStiffnessMatrix());

    const Array<Real> & shapes_derivatives = fem->getShapesDerivatives(type,
                                                                     ghost_type);
  
    Array<Real> & gradu_vect = gradu(type, ghost_type);

    UInt nb_element           = elem_filter.getSize();
    UInt nb_nodes_per_element = Mesh::getNbNodesPerElement(type);
    UInt nb_quadrature_points = fem->getNbQuadraturePoints(type,
                                                           ghost_type);

    gradu_vect.resize(nb_quadrature_points * nb_element);

    fem->gradientOnQuadraturePoints(model->getDisplacement(),
                                    gradu_vect, dim, type, ghost_type,
                                    elem_filter);

    UInt tangent_size = getTangentStiffnessVoigtSize(dim);

    Array<Real> * tangent_stiffness_matrix =
      new Array<Real>(nb_element*nb_quadrature_points, tangent_size * tangent_size,
                      "tangent_stiffness_matrix");

    tangent_stiffness_matrix->clear();

    computeTangentModuli(type, *tangent_stiffness_matrix, ghost_type);

    Array<Real> * shapesd_filtered =
      new Array<Real>(0, dim * nb_nodes_per_element, "filtered shapesd");

    FEEngine::filterElementalData(fem->getMesh(), shapes_derivatives,
                                  *shapesd_filtered, type, ghost_type, elem_filter);


    /// compute @f$\mathbf{B}^t * \mathbf{D} * \mathbf{B}@f$
    UInt bt_d_b_size = dim * nb_nodes_per_element;

    Array<Real> * bt_d_b = new Array<Real>(nb_element * nb_quadrature_points,
                                           bt_d_b_size * bt_d_b_size,
                                           "B^t*D*B");

    Matrix<Real> B(tangent_size, dim * nb_nodes_per_element);
    Matrix<Real> Bt_D(dim * nb_nodes_per_element, tangent_size);

    Array<Real>::matrix_iterator shapes_derivatives_filtered_it =
      shapesd_filtered->begin(dim, nb_nodes_per_element);

    Array<Real>::matrix_iterator Bt_D_B_it
      = bt_d_b->begin(dim*nb_nodes_per_element, dim*nb_nodes_per_element);

    Array<Real>::matrix_iterator D_it
      = tangent_stiffness_matrix->begin(tangent_size, tangent_size);

    Array<Real>::matrix_iterator D_end
      = tangent_stiffness_matrix->end  (tangent_size, tangent_size);


    for(; D_it != D_end; ++D_it, ++Bt_D_B_it, ++shapes_derivatives_filtered_it) {
      Matrix<Real> & D = *D_it;
      Matrix<Real> & Bt_D_B = *Bt_D_B_it;

      VoigtHelper<dim>::transferBMatrixToSymVoigtBMatrix(
                                                         *shapes_derivatives_filtered_it, B, nb_nodes_per_element);
      Bt_D.mul<true, false>(B, D);
      Bt_D_B.mul<false, false>(Bt_D, B);
    }

    delete tangent_stiffness_matrix;
    delete shapesd_filtered;

    /// compute @f$ k_e = \int_e \mathbf{B}^t * \mathbf{D} * \mathbf{B}@f$
    Array<Real> * K_e = new Array<Real>(nb_element,
                                        bt_d_b_size * bt_d_b_size,
                                        "K_e");

    fem->integrate(*bt_d_b, *K_e,
                   bt_d_b_size * bt_d_b_size,
                   type, ghost_type,
                   elem_filter);

    delete bt_d_b;

    fem->assembleMatrix(*K_e, K, spatial_dimension, type, ghost_type,
                        elem_filter);
    delete K_e;
  }
  AKANTU_DEBUG_OUT();
}

/* -------------------------------------------------------------------------- */
template<UInt dim>
void Material::assembleStiffnessMatrixNL(const ElementType & type,
                                         GhostType ghost_type) {
  AKANTU_DEBUG_IN();

  SparseMatrix & K = const_cast<SparseMatrix &> (model->getStiffnessMatrix());

  const Array<Real> & shapes_derivatives = fem->getShapesDerivatives(type, ghost_type);

  Array<UInt> & elem_filter = element_filter(type, ghost_type);
  //Array<Real> & gradu_vect = delta_gradu(type, ghost_type);

  UInt nb_element = elem_filter.getSize();
  UInt nb_nodes_per_element = Mesh::getNbNodesPerElement(type);
  UInt nb_quadrature_points = fem->getNbQuadraturePoints(type, ghost_type);

  //gradu_vect.resize(nb_quadrature_points * nb_element);

  // fem->gradientOnQuadraturePoints(model->getIncrement(), gradu_vect,
  //        dim, type, ghost_type, &elem_filter);

  Array<Real> * shapes_derivatives_filtered = new Array<Real > (nb_element * nb_quadrature_points,
                                                                dim * nb_nodes_per_element,
                                                                "shapes derivatives filtered");


  Array<Real>::const_matrix_iterator shapes_derivatives_it = shapes_derivatives.begin(spatial_dimension,
                                                                                               nb_nodes_per_element);

  Array<Real>::matrix_iterator shapes_derivatives_filtered_it = shapes_derivatives_filtered->begin(spatial_dimension,
                                                                                                            nb_nodes_per_element);
  UInt * elem_filter_val = elem_filter.storage();
  for (UInt e = 0; e < nb_element; ++e, ++elem_filter_val)
    for (UInt q = 0; q < nb_quadrature_points; ++q, ++shapes_derivatives_filtered_it)
      *shapes_derivatives_filtered_it = shapes_derivatives_it[*elem_filter_val * nb_quadrature_points + q];

  /// compute @f$\mathbf{B}^t * \mathbf{D} * \mathbf{B}@f$
  UInt bt_s_b_size = dim * nb_nodes_per_element;

  Array<Real> * bt_s_b = new Array<Real > (nb_element * nb_quadrature_points,
                                           bt_s_b_size * bt_s_b_size,
                                           "B^t*D*B");

  UInt piola_matrix_size = getCauchyStressMatrixSize(dim);

  Matrix<Real> B(piola_matrix_size, bt_s_b_size);
  Matrix<Real> Bt_S(bt_s_b_size, piola_matrix_size);
  Matrix<Real> S(piola_matrix_size, piola_matrix_size);

  shapes_derivatives_filtered_it = shapes_derivatives_filtered->begin(spatial_dimension, nb_nodes_per_element);

  Array<Real>::matrix_iterator Bt_S_B_it = bt_s_b->begin(bt_s_b_size,
                                                                  bt_s_b_size);
  Array<Real>::matrix_iterator Bt_S_B_end = bt_s_b->end(bt_s_b_size,
                                                                 bt_s_b_size);

  Array<Real>::matrix_iterator piola_it = piola_kirchhoff_2(type, ghost_type).begin(dim, dim);

  for (; Bt_S_B_it != Bt_S_B_end; ++Bt_S_B_it, ++shapes_derivatives_filtered_it, ++piola_it) {
    Matrix<Real> & Bt_S_B = *Bt_S_B_it;
    Matrix<Real> & Piola_kirchhoff_matrix = *piola_it;

    setCauchyStressMatrix< dim >(Piola_kirchhoff_matrix, S);
    VoigtHelper<dim>::transferBMatrixToBNL(*shapes_derivatives_filtered_it, B, nb_nodes_per_element);
    Bt_S.mul < true, false > (B, S);
    Bt_S_B.mul < false, false > (Bt_S, B);
  }

  delete shapes_derivatives_filtered;

  /// compute @f$ k_e = \int_e \mathbf{B}^t * \mathbf{D} * \mathbf{B}@f$
  Array<Real> * K_e = new Array<Real > (nb_element,
                                        bt_s_b_size * bt_s_b_size,
                                        "K_e");

  fem->integrate(*bt_s_b, *K_e,
                            bt_s_b_size * bt_s_b_size,
                            type, ghost_type,
                            elem_filter);

  delete bt_s_b;

  fem->assembleMatrix(*K_e, K, spatial_dimension, type, ghost_type, elem_filter);
  delete K_e;

  AKANTU_DEBUG_OUT();
}

/* -------------------------------------------------------------------------- */
template<UInt dim>
void Material::assembleStiffnessMatrixL2(const ElementType & type,
                                         GhostType ghost_type) {
  AKANTU_DEBUG_IN();

  SparseMatrix & K = const_cast<SparseMatrix &> (model->getStiffnessMatrix());

  const Array<Real> & shapes_derivatives = fem->getShapesDerivatives(type, ghost_type);

  Array<UInt> & elem_filter = element_filter(type, ghost_type);
  Array<Real> & gradu_vect = gradu(type, ghost_type);

  UInt nb_element = elem_filter.getSize();
  UInt nb_nodes_per_element = Mesh::getNbNodesPerElement(type);
  UInt nb_quadrature_points = fem->getNbQuadraturePoints(type, ghost_type);

  gradu_vect.resize(nb_quadrature_points * nb_element);

  fem->gradientOnQuadraturePoints(model->getDisplacement(), gradu_vect,
                                             dim, type, ghost_type, elem_filter);

  UInt tangent_size = getTangentStiffnessVoigtSize(dim);

  Array<Real> * tangent_stiffness_matrix =
    new Array<Real > (nb_element*nb_quadrature_points, tangent_size * tangent_size,
                      "tangent_stiffness_matrix");

  tangent_stiffness_matrix->clear();

  computeTangentModuli(type, *tangent_stiffness_matrix, ghost_type);


  Array<Real> * shapes_derivatives_filtered = new Array<Real > (nb_element * nb_quadrature_points,
                                                                dim * nb_nodes_per_element,
                                                                "shapes derivatives filtered");


  Array<Real>::const_matrix_iterator shapes_derivatives_it = shapes_derivatives.begin(spatial_dimension,
                                                                                               nb_nodes_per_element);

  Array<Real>::matrix_iterator shapes_derivatives_filtered_it = shapes_derivatives_filtered->begin(spatial_dimension,
                                                                                                            nb_nodes_per_element);
  UInt * elem_filter_val = elem_filter.storage();
  for (UInt e = 0; e < nb_element; ++e, ++elem_filter_val)
    for (UInt q = 0; q < nb_quadrature_points; ++q, ++shapes_derivatives_filtered_it)
      *shapes_derivatives_filtered_it = shapes_derivatives_it[*elem_filter_val * nb_quadrature_points + q];

  /// compute @f$\mathbf{B}^t * \mathbf{D} * \mathbf{B}@f$
  UInt bt_d_b_size = dim * nb_nodes_per_element;

  Array<Real> * bt_d_b = new Array<Real > (nb_element * nb_quadrature_points,
                                           bt_d_b_size * bt_d_b_size,
                                           "B^t*D*B");

  Matrix<Real> B(tangent_size, dim * nb_nodes_per_element);
  Matrix<Real> B2(tangent_size, dim * nb_nodes_per_element);
  Matrix<Real> Bt_D(dim * nb_nodes_per_element, tangent_size);

  shapes_derivatives_filtered_it = shapes_derivatives_filtered->begin(spatial_dimension, nb_nodes_per_element);

  Array<Real>::matrix_iterator Bt_D_B_it = bt_d_b->begin(dim*nb_nodes_per_element,
                                                                  dim * nb_nodes_per_element);

  Array<Real>::matrix_iterator grad_u_it = gradu_vect.begin(dim, dim);

  Array<Real>::matrix_iterator D_it = tangent_stiffness_matrix->begin(tangent_size,
                                                                               tangent_size);
  Array<Real>::matrix_iterator D_end = tangent_stiffness_matrix->end(tangent_size,
                                                                              tangent_size);


  for (; D_it != D_end; ++D_it, ++Bt_D_B_it, ++shapes_derivatives_filtered_it, ++grad_u_it) {
    Matrix<Real> & grad_u = *grad_u_it;
    Matrix<Real> & D = *D_it;
    Matrix<Real> & Bt_D_B = *Bt_D_B_it;

    //transferBMatrixToBL1<dim > (*shapes_derivatives_filtered_it, B, nb_nodes_per_element);
    VoigtHelper<dim>::transferBMatrixToSymVoigtBMatrix(*shapes_derivatives_filtered_it, B, nb_nodes_per_element);
    VoigtHelper<dim>::transferBMatrixToBL2(*shapes_derivatives_filtered_it, grad_u, B2, nb_nodes_per_element);
    B += B2;
    Bt_D.mul < true, false > (B, D);
    Bt_D_B.mul < false, false > (Bt_D, B);
  }

  delete tangent_stiffness_matrix;
  delete shapes_derivatives_filtered;

  /// compute @f$ k_e = \int_e \mathbf{B}^t * \mathbf{D} * \mathbf{B}@f$
  Array<Real> * K_e = new Array<Real > (nb_element,
                                        bt_d_b_size * bt_d_b_size,
                                        "K_e");

  fem->integrate(*bt_d_b, *K_e,
                            bt_d_b_size * bt_d_b_size,
                            type, ghost_type,
                            elem_filter);

  delete bt_d_b;

  fem->assembleMatrix(*K_e, K, spatial_dimension, type, ghost_type, elem_filter);
  delete K_e;

  AKANTU_DEBUG_OUT();
}

/* -------------------------------------------------------------------------- */
template<UInt dim>
void Material::assembleResidual(GhostType ghost_type){

  AKANTU_DEBUG_IN();

  Array<Real> & residual = const_cast<Array<Real> &> (model->getResidual());

  Mesh & mesh = fem->getMesh();
  Mesh::type_iterator it = element_filter.firstType(dim, ghost_type);
  Mesh::type_iterator last_type = element_filter.lastType(dim, ghost_type);
  for (; it != last_type; ++it) {
    const Array<Real> & shapes_derivatives = fem->getShapesDerivatives(*it, ghost_type);

    Array<UInt> & elem_filter = element_filter(*it, ghost_type);
    if (elem_filter.getSize() == 0) continue;
    UInt size_of_shapes_derivatives = shapes_derivatives.getNbComponent();
    UInt nb_element = elem_filter.getSize();
    UInt nb_nodes_per_element = Mesh::getNbNodesPerElement(*it);
    UInt nb_quadrature_points = fem->getNbQuadraturePoints(*it, ghost_type);

    Array<Real> * shapesd_filtered =
      new Array<Real>(0, size_of_shapes_derivatives, "filtered shapesd");

    FEEngine::filterElementalData(mesh, shapes_derivatives, *shapesd_filtered,
                             *it, ghost_type, elem_filter);

    Array<Real>::matrix_iterator shapes_derivatives_filtered_it = shapesd_filtered->begin(dim,
                                                                                                   nb_nodes_per_element);

    //Set stress vectors

    UInt stress_size = getTangentStiffnessVoigtSize(dim);

    //Set matrices B and BNL*
    UInt bt_s_size = dim * nb_nodes_per_element;

    Array<Real> * bt_s = new Array<Real > (nb_element * nb_quadrature_points,
                                           bt_s_size,
                                           "B^t*S");

    Array<Real>::matrix_iterator grad_u_it = this->gradu(*it, ghost_type).begin(dim, dim);

    Array<Real>::matrix_iterator grad_u_end = this->gradu(*it, ghost_type).end(dim, dim);

    Array<Real>::matrix_iterator stress_it = this->piola_kirchhoff_2(*it, ghost_type).begin(dim, dim);

    shapes_derivatives_filtered_it = shapesd_filtered->begin(dim, nb_nodes_per_element);

    Array<Real>::matrix_iterator bt_s_it = bt_s->begin(bt_s_size, 1);

    Matrix<Real> S_vect(stress_size, 1);
    Matrix<Real> B_tensor(stress_size, bt_s_size);
    Matrix<Real> B2_tensor(stress_size, bt_s_size);

    for (; grad_u_it != grad_u_end; ++grad_u_it, ++stress_it, ++shapes_derivatives_filtered_it, ++bt_s_it) {
      Matrix<Real> & grad_u = *grad_u_it;
      Matrix<Real> & r_it = *bt_s_it;
      Matrix<Real> & S_it = *stress_it;

      setCauchyStressArray <dim> (S_it, S_vect);
      VoigtHelper<dim>::transferBMatrixToSymVoigtBMatrix(*shapes_derivatives_filtered_it, B_tensor, nb_nodes_per_element);
      VoigtHelper<dim>::transferBMatrixToBL2(*shapes_derivatives_filtered_it, grad_u, B2_tensor, nb_nodes_per_element);

      B_tensor += B2_tensor;

      r_it.mul < true, false > (B_tensor, S_vect);
    }

    delete shapesd_filtered;

    /// compute @f$ k_e = \int_e \mathbf{B}^t * \mathbf{D} * \mathbf{B}@f$
    Array<Real> * r_e = new Array<Real > (nb_element,
                                          bt_s_size, "r_e");

    fem->integrate(*bt_s, *r_e,
                              bt_s_size,
                              *it, ghost_type,
                              elem_filter);

    delete bt_s;

    fem->assembleArray(*r_e, residual,
                                  model->getDOFSynchronizer().getLocalDOFEquationNumbers(),
                                  residual.getNbComponent(),
                                  *it, ghost_type, elem_filter, -1);

    delete r_e;

  }
  AKANTU_DEBUG_OUT();

}

/* -------------------------------------------------------------------------- */
void Material::computeAllStressesFromTangentModuli(GhostType ghost_type) {
  AKANTU_DEBUG_IN();

  UInt spatial_dimension = model->getSpatialDimension();

  Mesh::type_iterator it = element_filter.firstType(spatial_dimension, ghost_type);
  Mesh::type_iterator last_type = element_filter.lastType(spatial_dimension, ghost_type);
  for(; it != last_type; ++it) {
    switch(spatial_dimension) {
    case 1: { computeAllStressesFromTangentModuli<1>(*it, ghost_type); break; }
    case 2: { computeAllStressesFromTangentModuli<2>(*it, ghost_type); break; }
    case 3: { computeAllStressesFromTangentModuli<3>(*it, ghost_type); break; }
    }
  }

  AKANTU_DEBUG_OUT();
}

/* -------------------------------------------------------------------------- */
template<UInt dim>
void Material::computeAllStressesFromTangentModuli(const ElementType & type,
                                                   GhostType ghost_type) {
  AKANTU_DEBUG_IN();

  const Array<Real> & shapes_derivatives = fem->getShapesDerivatives(type, ghost_type);
  Array<UInt> & elem_filter = element_filter(type, ghost_type);
  Array<Real> & gradu_vect = gradu(type, ghost_type);

  UInt nb_element                 = elem_filter.getSize();
  if (nb_element) {
    UInt nb_nodes_per_element       = Mesh::getNbNodesPerElement(type);
    UInt nb_quadrature_points       = fem->getNbQuadraturePoints(type, ghost_type);


    gradu_vect.resize(nb_quadrature_points * nb_element);

    Array<Real> & disp = model->getDisplacement();

    fem->gradientOnQuadraturePoints(disp, gradu_vect,
                                    dim, type, ghost_type, elem_filter);

    UInt tangent_moduli_size = getTangentStiffnessVoigtSize(dim);

    Array<Real> * tangent_moduli_tensors =
      new Array<Real>(nb_element*nb_quadrature_points, tangent_moduli_size * tangent_moduli_size,
                      "tangent_moduli_tensors");

    tangent_moduli_tensors->clear();
    computeTangentModuli(type, *tangent_moduli_tensors, ghost_type);

    Array<Real> * shapesd_filtered =
      new Array<Real>(0, dim* nb_nodes_per_element, "filtered shapesd");

    FEEngine::filterElementalData(fem->getMesh(), shapes_derivatives, *shapesd_filtered,
                                  type, ghost_type, elem_filter);

    Array<Real> filtered_u(nb_element, nb_nodes_per_element * spatial_dimension);

    FEEngine::extractNodalToElementField(fem->getMesh(), disp, filtered_u,
                                         type, ghost_type, elem_filter);

    /// compute @f$\mathbf{D} \mathbf{B} \mathbf{u}@f$
    Array<Real>::matrix_iterator shapes_derivatives_filtered_it =
      shapesd_filtered->begin(dim, nb_nodes_per_element);

    Array<Real>::matrix_iterator D_it  = tangent_moduli_tensors->begin(tangent_moduli_size,
                                                                       tangent_moduli_size);
    Array<Real>::matrix_iterator sigma_it  = stress(type, ghost_type).begin(spatial_dimension,
                                                                            spatial_dimension);
    Array<Real>::vector_iterator u_it = filtered_u.begin(spatial_dimension * nb_nodes_per_element);

    Matrix<Real> B(tangent_moduli_size, spatial_dimension * nb_nodes_per_element);
    Vector<Real> Bu(tangent_moduli_size);
    Vector<Real> DBu(tangent_moduli_size);

    for (UInt e = 0; e < nb_element; ++e, ++u_it) {
      for (UInt q = 0; q < nb_quadrature_points; ++q, ++D_it, ++shapes_derivatives_filtered_it, ++sigma_it) {
        Vector<Real> & u = *u_it;
        Matrix<Real> & sigma = *sigma_it;
        Matrix<Real> & D = *D_it;

        VoigtHelper<dim>::transferBMatrixToSymVoigtBMatrix(*shapes_derivatives_filtered_it, B, nb_nodes_per_element);

        Bu.mul<false>(B, u);
        DBu.mul<false>(D, Bu);

        // Voigt notation to full symmetric tensor
        for (UInt i = 0; i < dim; ++i) sigma(i, i) = DBu(i);
        if(dim == 2) {
          sigma(0,1) = sigma(1,0) = DBu(2);
        } else if(dim == 3) {
          sigma(1,2) = sigma(2,1) = DBu(3);
          sigma(0,2) = sigma(2,0) = DBu(4);
          sigma(0,1) = sigma(1,0) = DBu(5);
        }
      }
    }
  }
  AKANTU_DEBUG_OUT();
}


/* -------------------------------------------------------------------------- */
void Material::computePotentialEnergyByElements() {
  AKANTU_DEBUG_IN();

  Mesh::type_iterator it = element_filter.firstType(spatial_dimension);
  Mesh::type_iterator last_type = element_filter.lastType(spatial_dimension);
  for(; it != last_type; ++it) {
    computePotentialEnergy(*it);
  }

  AKANTU_DEBUG_OUT();
}

/* -------------------------------------------------------------------------- */
void Material::computePotentialEnergy(ElementType el_type, GhostType ghost_type) {
  AKANTU_DEBUG_IN();

  if(!potential_energy.exists(el_type, ghost_type)) {
      UInt nb_element = element_filter(el_type, ghost_type).getSize();
      UInt nb_quadrature_points = fem->getNbQuadraturePoints(el_type, _not_ghost);

      potential_energy.alloc(nb_element * nb_quadrature_points, 1,
                             el_type, ghost_type);
  }

  AKANTU_DEBUG_OUT();
}


/* -------------------------------------------------------------------------- */
Real Material::getPotentialEnergy() {
  AKANTU_DEBUG_IN();
  Real epot = 0.;

  computePotentialEnergyByElements();

  /// integrate the potential energy for each type of elements
  Mesh::type_iterator it = element_filter.firstType(spatial_dimension);
  Mesh::type_iterator last_type = element_filter.lastType(spatial_dimension);
  for(; it != last_type; ++it) {

    epot += fem->integrate(potential_energy(*it, _not_ghost), *it,
                                      _not_ghost, element_filter(*it, _not_ghost));
  }

  AKANTU_DEBUG_OUT();
  return epot;
}

/* -------------------------------------------------------------------------- */
Real Material::getPotentialEnergy(ElementType & type, UInt index) {
  AKANTU_DEBUG_IN();
  Real epot = 0.;

  Vector<Real> epot_on_quad_points(fem->getNbQuadraturePoints(type));

  computePotentialEnergyByElement(type, index, epot_on_quad_points);

  epot = fem->integrate(epot_on_quad_points, type, element_filter(type)(index));

  AKANTU_DEBUG_OUT();
  return epot;
}

/* -------------------------------------------------------------------------- */
Real Material::getEnergy(std::string type) {
  AKANTU_DEBUG_IN();
  if(type == "potential") return getPotentialEnergy();
  AKANTU_DEBUG_OUT();
  return 0.;
}

/* -------------------------------------------------------------------------- */
Real Material::getEnergy(std::string energy_id, ElementType type, UInt index) {
  AKANTU_DEBUG_IN();
  if(energy_id == "potential") return getPotentialEnergy(type, index);
  AKANTU_DEBUG_OUT();
  return 0.;
}

/* -------------------------------------------------------------------------- */
void Material::initElementalFieldInterpolation(const ElementTypeMapArray<Real> & interpolation_points_coordinates) {
  AKANTU_DEBUG_IN();

  this->fem->initElementalFieldInterpolationFromControlPoints(interpolation_points_coordinates,
                                                              this->interpolation_points_matrices,
                                                              this->interpolation_inverse_coordinates,
                                                              &(this->element_filter));
  AKANTU_DEBUG_OUT();
}


/* -------------------------------------------------------------------------- */
void Material::interpolateStress(ElementTypeMapArray<Real> & result,
                                 const GhostType ghost_type) {

  this->fem->interpolateElementalFieldFromControlPoints(this->stress, 
                                                        this->interpolation_points_matrices,
                                                        this->interpolation_inverse_coordinates,
                                                        result,
                                                        ghost_type,
                                                        &(this->element_filter));
}

/* -------------------------------------------------------------------------- */
void Material::interpolateStressOnFacets(ElementTypeMapArray<Real> & result,
<<<<<<< HEAD
					 ElementTypeMapArray<Real> & by_elem_result,
					 const GhostType ghost_type) {
=======
                                         const GhostType ghost_type) {
>>>>>>> 8f89b975
  
  interpolateStress(by_elem_result, ghost_type);

  UInt stress_size = this->stress.getNbComponent();

  const Mesh & mesh = this->model->getMesh();
  const Mesh & mesh_facets = mesh.getMeshFacets();

  Mesh::type_iterator it   = this->element_filter.firstType(spatial_dimension, ghost_type);
  Mesh::type_iterator last = this->element_filter.lastType(spatial_dimension, ghost_type);
  
  for (; it != last; ++it) {

    ElementType type = *it;
    Array<UInt> & elem_fil = element_filter(type, ghost_type);
    Array<Real> & by_elem_res = by_elem_result(type, ghost_type);
    UInt nb_element = elem_fil.getSize();
    UInt nb_element_full = this->model->getMesh().getNbElement(type, ghost_type);
    UInt nb_interpolation_points_per_elem  = by_elem_res.getSize() / nb_element_full;
  
    const Array<Element> & facet_to_element =
      mesh_facets.getSubelementToElement(type, ghost_type);
    ElementType type_facet = Mesh::getFacetType(type);
    UInt nb_facet_per_elem = facet_to_element.getNbComponent();
    UInt nb_quad_per_facet = nb_interpolation_points_per_elem / nb_facet_per_elem;
    Element element_for_comparison(type, 0, ghost_type);
    const Array< std::vector<Element> > * element_to_facet = NULL;
    GhostType current_ghost_type = _casper;
    Array<Real> * result_vec = NULL;

    Array<Real>::const_matrix_iterator result_it
      = by_elem_res.begin_reinterpret(stress_size,
<<<<<<< HEAD
				      nb_interpolation_points_per_elem,
				      nb_element_full);
=======
                                      nb_interpolation_points_per_elem,
                                      nb_element);
>>>>>>> 8f89b975

    for (UInt el = 0; el < nb_element; ++el){
      UInt global_el = elem_fil(el);
      element_for_comparison.element = global_el;
      for (UInt f = 0; f < nb_facet_per_elem; ++f) {
<<<<<<< HEAD
	Element facet_elem = facet_to_element(global_el, f);
	UInt global_facet = facet_elem.element;
	if (facet_elem.ghost_type != current_ghost_type) {
	  current_ghost_type = facet_elem.ghost_type;
	  element_to_facet = &mesh_facets.getElementToSubelement(type_facet,
								 current_ghost_type);
	  result_vec = &result(type_facet, current_ghost_type);
	}

	bool is_second_element = (*element_to_facet)(global_facet)[0] != element_for_comparison;

	for (UInt q = 0; q < nb_quad_per_facet; ++q) {
	  Vector<Real> result_local(result_vec->storage()
				    + (global_facet * nb_quad_per_facet + q) * result_vec->getNbComponent()
				    + is_second_element * stress_size,
				    stress_size);

	  const Matrix<Real> & result_tmp(result_it[global_el]);
	  result_local = result_tmp(f * nb_quad_per_facet + q);
	}
=======
        Element facet_elem = facet_to_element(global_el, f);
        UInt global_facet = facet_elem.element;
        if (facet_elem.ghost_type != current_ghost_type) {
          current_ghost_type = facet_elem.ghost_type;
          element_to_facet = &mesh_facets.getElementToSubelement(type_facet,
                                                                 current_ghost_type);
          result_vec = &result(type_facet, current_ghost_type);
        }

        bool is_second_element = (*element_to_facet)(global_facet)[0] != element_for_comparison;

        for (UInt q = 0; q < nb_quad_per_facet; ++q) {
          Vector<Real> result_local(result_vec->storage()
                                    + (global_facet * nb_quad_per_facet + q) * result_vec->getNbComponent()
                                    + is_second_element * stress_size,
                                    stress_size);

          Matrix<Real> result_tmp(result_it[elem_fil(el)]);
          result_local = result_tmp(f * nb_quad_per_facet + q);
        }
>>>>>>> 8f89b975
      }
    }
  }
}

/* -------------------------------------------------------------------------- */
template<typename T>
const Array<T> & Material::getArray(const ID & vect_id, const ElementType & type, const GhostType & ghost_type) const {
  AKANTU_DEBUG_TO_IMPLEMENT();
  return NULL;
}

/* -------------------------------------------------------------------------- */
template<typename T>
Array<T> & Material::getArray(const ID & vect_id, const ElementType & type, const GhostType & ghost_type) {
  AKANTU_DEBUG_TO_IMPLEMENT();
  return NULL;
}

/* -------------------------------------------------------------------------- */
template<>
const Array<Real> & Material::getArray(const ID & vect_id, const ElementType & type, const GhostType & ghost_type) const {
  std::stringstream sstr;
  std::string ghost_id = "";
  if (ghost_type == _ghost) ghost_id = ":ghost";
  sstr << getID() << ":" << vect_id << ":" << type << ghost_id;

  ID fvect_id = sstr.str();
  try {
    return Memory::getArray<Real>(fvect_id);
  } catch(debug::Exception & e) {
    AKANTU_SILENT_EXCEPTION("The material " << name << "(" <<getID() << ") does not contain a vector " << vect_id << "(" << fvect_id << ") [" << e << "]");
  }
}

/* -------------------------------------------------------------------------- */
template<>
Array<Real> & Material::getArray(const ID & vect_id, const ElementType & type, const GhostType & ghost_type) {
  std::stringstream sstr;
  std::string ghost_id = "";
  if (ghost_type == _ghost) ghost_id = ":ghost";
  sstr << getID() << ":" << vect_id << ":" << type << ghost_id;

  ID fvect_id = sstr.str();
  try {
    return Memory::getArray<Real>(fvect_id);
  } catch(debug::Exception & e) {
    AKANTU_SILENT_EXCEPTION("The material " << name << "(" << getID() << ") does not contain a vector " << vect_id << "(" << fvect_id << ") [" << e << "]");
  }
}

/* -------------------------------------------------------------------------- */
template<typename T>
const InternalField<T> & Material::getInternal(const ID & int_id) const {
  AKANTU_DEBUG_TO_IMPLEMENT();
  return NULL;
}

/* -------------------------------------------------------------------------- */
template<typename T>
InternalField<T> & Material::getInternal(const ID & int_id) {
  AKANTU_DEBUG_TO_IMPLEMENT();
  return NULL;
}

/* -------------------------------------------------------------------------- */
template<>
const InternalField<Real> & Material::getInternal(const ID & int_id) const {
  std::map<ID, InternalField<Real> *>::const_iterator it = internal_vectors_real.find(getID() + ":" + int_id);
  if(it == internal_vectors_real.end()) {
    AKANTU_SILENT_EXCEPTION("The material " << name << "(" << getID()
                     << ") does not contain an internal "
                     << int_id << " (" << (getID() + ":" + int_id) << ")");
  }
  return *it->second;
}

/* -------------------------------------------------------------------------- */
template<>
InternalField<Real> & Material::getInternal(const ID & int_id) {
  std::map<ID, InternalField<Real> *>::iterator it = internal_vectors_real.find(getID() + ":" + int_id);
  if(it == internal_vectors_real.end()) {
    AKANTU_SILENT_EXCEPTION("The material " << name << "(" << getID()
                            << ") does not contain an internal "
                            << int_id << " (" << (getID() + ":" + int_id) << ")");
  }
  return *it->second;
}

/* -------------------------------------------------------------------------- */
template<>
const InternalField<UInt> & Material::getInternal(const ID & int_id) const {
  std::map<ID, InternalField<UInt> *>::const_iterator it = internal_vectors_uint.find(getID() + ":" + int_id);
  if(it == internal_vectors_uint.end()) {
    AKANTU_SILENT_EXCEPTION("The material " << name << "(" << getID()
                     << ") does not contain an internal "
                     << int_id << " (" << (getID() + ":" + int_id) << ")");
  }
  return *it->second;
}

/* -------------------------------------------------------------------------- */
template<>
InternalField<UInt> & Material::getInternal(const ID & int_id) {
  std::map<ID, InternalField<UInt> *>::iterator it = internal_vectors_uint.find(getID() + ":" + int_id);
  if(it == internal_vectors_uint.end()) {
    AKANTU_SILENT_EXCEPTION("The material " << name << "(" << getID()
                            << ") does not contain an internal "
                            << int_id << " (" << (getID() + ":" + int_id) << ")");
  }
  return *it->second;
}

/* -------------------------------------------------------------------------- */
void Material::addElements(const Array<Element> & elements_to_add) {
  AKANTU_DEBUG_IN();
  UInt mat_id = model->getInternalIndexFromID(getID());
  Array<Element>::const_iterator<Element> el_begin = elements_to_add.begin();
  Array<Element>::const_iterator<Element> el_end   = elements_to_add.end();
  for(;el_begin != el_end; ++el_begin) {
    const Element & element = *el_begin;
    Array<UInt> & mat_indexes = model->getMaterialByElement     (element.type, element.ghost_type);
    Array<UInt> & mat_loc_num = model->getMaterialLocalNumbering(element.type, element.ghost_type);

    UInt index = this->addElement(element.type, element.element, element.ghost_type);
    mat_indexes(element.element) = mat_id;
    mat_loc_num(element.element) = index;
  }

  this->resizeInternals();

  AKANTU_DEBUG_OUT();
}

/* -------------------------------------------------------------------------- */
void Material::removeElements(const Array<Element> & elements_to_remove) {
  AKANTU_DEBUG_IN();

  Array<Element>::const_iterator<Element> el_begin = elements_to_remove.begin();
  Array<Element>::const_iterator<Element> el_end   = elements_to_remove.end();

  if(el_begin==el_end)
    return;

  ElementTypeMapArray<UInt> material_local_new_numbering("remove mat filter elem", getID());

  Element element;
  for (ghost_type_t::iterator gt = ghost_type_t::begin(); gt != ghost_type_t::end(); ++gt) {
    GhostType ghost_type = *gt;
    element.ghost_type = ghost_type;

    ElementTypeMapArray<UInt>::type_iterator it  = element_filter.firstType(_all_dimensions, ghost_type, _ek_not_defined);
    ElementTypeMapArray<UInt>::type_iterator end = element_filter.lastType(_all_dimensions, ghost_type, _ek_not_defined);

    for(; it != end; ++it) {
      ElementType type = *it;
      element.type = type;

      Array<UInt> & elem_filter = this->element_filter(type, ghost_type);
      Array<UInt> & mat_loc_num = this->model->getMaterialLocalNumbering(type, ghost_type);

      if(!material_local_new_numbering.exists(type, ghost_type))
        material_local_new_numbering.alloc(elem_filter.getSize(), 1, type, ghost_type);
      Array<UInt> & mat_renumbering = material_local_new_numbering(type, ghost_type);

      UInt nb_element = elem_filter.getSize();
      element.kind=(*el_begin).kind;
      Array<UInt> elem_filter_tmp;

      UInt new_id = 0;
      for (UInt el = 0; el < nb_element; ++el) {
        element.element = elem_filter(el);

        if(std::find(el_begin, el_end, element) == el_end) {
          elem_filter_tmp.push_back(element.element);

          mat_renumbering(el) = new_id;
          mat_loc_num(element.element) = new_id;
          ++new_id;
        } else {
          mat_renumbering(el) = UInt(-1);
        }
      }

      elem_filter.resize(elem_filter_tmp.getSize());
      elem_filter.copy(elem_filter_tmp);
    }
  }

  for (std::map<ID, InternalField<Real> *>::iterator it = internal_vectors_real.begin();
       it != internal_vectors_real.end();
       ++it) it->second->removeQuadraturePoints(material_local_new_numbering);

  for (std::map<ID, InternalField<UInt> *>::iterator it = internal_vectors_uint.begin();
       it != internal_vectors_uint.end();
       ++it) it->second->removeQuadraturePoints(material_local_new_numbering);

  for (std::map<ID, InternalField<bool> *>::iterator it = internal_vectors_bool.begin();
       it != internal_vectors_bool.end();
       ++it) it->second->removeQuadraturePoints(material_local_new_numbering);

  AKANTU_DEBUG_OUT();
}

/* -------------------------------------------------------------------------- */
void Material::resizeInternals() {
  AKANTU_DEBUG_IN();
  for (std::map<ID, InternalField<Real> *>::iterator it = internal_vectors_real.begin();
       it != internal_vectors_real.end();
       ++it) it->second->resize();

  for (std::map<ID, InternalField<UInt> *>::iterator it = internal_vectors_uint.begin();
       it != internal_vectors_uint.end();
       ++it) it->second->resize();

  for (std::map<ID, InternalField<bool> *>::iterator it = internal_vectors_bool.begin();
       it != internal_vectors_bool.end();
       ++it) it->second->resize();
  AKANTU_DEBUG_OUT();
}

/* -------------------------------------------------------------------------- */
void Material::onElementsAdded(__attribute__((unused)) const Array<Element> & element_list,
                               __attribute__((unused)) const NewElementsEvent & event) {
  this->resizeInternals();
}

/* -------------------------------------------------------------------------- */
void Material::onElementsRemoved(const Array<Element> & element_list,
                                 const ElementTypeMapArray<UInt> & new_numbering,
                                 __attribute__((unused)) const RemovedElementsEvent & event) {
  UInt my_num = model->getInternalIndexFromID(getID());

  ElementTypeMapArray<UInt> material_local_new_numbering("remove mat filter elem", getID());

  Array<Element>::const_iterator<Element> el_begin = element_list.begin();
  Array<Element>::const_iterator<Element> el_end   = element_list.end();

  for (ghost_type_t::iterator g = ghost_type_t::begin(); g != ghost_type_t::end(); ++g) {
    GhostType gt = *g;

    ElementTypeMapArray<UInt>::type_iterator it  = new_numbering.firstType(_all_dimensions, gt, _ek_not_defined);
    ElementTypeMapArray<UInt>::type_iterator end = new_numbering.lastType (_all_dimensions, gt, _ek_not_defined);
    for (; it != end; ++it) {
      ElementType type = *it;
      if(element_filter.exists(type, gt) && element_filter(type, gt).getSize()){
        Array<UInt> & elem_filter = element_filter(type, gt);

        Array<UInt> & mat_indexes = this->model->getMaterialByElement     (*it, gt);
        Array<UInt> & mat_loc_num = this->model->getMaterialLocalNumbering(*it, gt);
        UInt nb_element = this->model->getMesh().getNbElement(type, gt);

        // all materials will resize of the same size...
        mat_indexes.resize(nb_element);
        mat_loc_num.resize(nb_element);

        if(!material_local_new_numbering.exists(type, gt))
          material_local_new_numbering.alloc(elem_filter.getSize(), 1, type, gt);

        Array<UInt> & mat_renumbering = material_local_new_numbering(type, gt);
        const Array<UInt> & renumbering = new_numbering(type, gt);
        Array<UInt> elem_filter_tmp;
        UInt ni = 0;
        Element el;
        el.type = type;
        el.ghost_type = gt;
        el.kind = Mesh::getKind(type);
        for (UInt i = 0; i < elem_filter.getSize(); ++i) {
          el.element = elem_filter(i);
          if(std::find(el_begin, el_end, el) == el_end) {
            UInt new_el = renumbering(el.element);
            AKANTU_DEBUG_ASSERT(new_el != UInt(-1), "A not removed element as been badly renumbered");
            elem_filter_tmp.push_back(new_el);
            mat_renumbering(i) = ni;

            mat_indexes(new_el) = my_num;
            mat_loc_num(new_el) = ni;
            ++ni;
          } else {
            mat_renumbering(i) = UInt(-1);
          }
        }

        elem_filter.resize(elem_filter_tmp.getSize());
        elem_filter.copy(elem_filter_tmp);
      }
    }
  }

  for (std::map<ID, InternalField<Real> *>::iterator it = internal_vectors_real.begin();
       it != internal_vectors_real.end();
       ++it) it->second->removeQuadraturePoints(material_local_new_numbering);

  for (std::map<ID, InternalField<UInt> *>::iterator it = internal_vectors_uint.begin();
       it != internal_vectors_uint.end();
       ++it) it->second->removeQuadraturePoints(material_local_new_numbering);

  for (std::map<ID, InternalField<bool> *>::iterator it = internal_vectors_bool.begin();
       it != internal_vectors_bool.end();
       ++it) it->second->removeQuadraturePoints(material_local_new_numbering);
}

/* -------------------------------------------------------------------------- */
void Material::onBeginningSolveStep(const AnalysisMethod & method) {
  this->savePreviousState();
}

/* -------------------------------------------------------------------------- */
void Material::onEndSolveStep(const AnalysisMethod & method) {
  ElementTypeMapArray<UInt>::type_iterator it
    = this->element_filter.firstType(_all_dimensions, _not_ghost, _ek_not_defined);
  ElementTypeMapArray<UInt>::type_iterator end
    = element_filter.lastType(_all_dimensions, _not_ghost, _ek_not_defined);

  for(; it != end; ++it) {
    this->updateEnergies(*it, _not_ghost);
  }
}
/* -------------------------------------------------------------------------- */
void Material::onDamageIteration() {
  this->savePreviousState();
}

/* -------------------------------------------------------------------------- */
void Material::onDamageUpdate() {
  ElementTypeMapArray<UInt>::type_iterator it
    = this->element_filter.firstType(_all_dimensions, _not_ghost, _ek_not_defined);
  ElementTypeMapArray<UInt>::type_iterator end
    = element_filter.lastType(_all_dimensions, _not_ghost, _ek_not_defined);

  for(; it != end; ++it) {

    if(!this->potential_energy.exists(*it, _not_ghost)) {
      UInt nb_element = this->element_filter(*it, _not_ghost).getSize();
      UInt nb_quadrature_points = this->fem->getNbQuadraturePoints(*it, _not_ghost);

      this->potential_energy.alloc(nb_element * nb_quadrature_points, 1,
                                   *it, _not_ghost);
    }
    this->updateEnergiesAfterDamage(*it, _not_ghost);
  }
}

/* -------------------------------------------------------------------------- */
void Material::onDump(){
  if(this->isFiniteDeformation())
    this->computeAllCauchyStresses(_not_ghost);
}

/* -------------------------------------------------------------------------- */
void Material::printself(std::ostream & stream, int indent) const {
  std::string space;
  for(Int i = 0; i < indent; i++, space += AKANTU_INDENT);

  std::string type = getID().substr(getID().find_last_of(":") + 1);

  stream << space << "Material " << type << " [" << std::endl;
  Parsable::printself(stream, indent);
  stream << space << "]" << std::endl;
}

/* -------------------------------------------------------------------------- */
inline ElementTypeMap<UInt> Material::getInternalDataPerElem(const ID & id,
                                                      const ElementKind & element_kind,
                                                      const ID & fe_engine_id) const {

  std::map<ID, InternalField<Real> *>::const_iterator internal_array =
    internal_vectors_real.find(this->getID()+":"+id);

  if (internal_array == internal_vectors_real.end() ||
      internal_array->second->getElementKind() != element_kind)
    AKANTU_EXCEPTION("Cannot find internal field " << id << " in material " << this->name);

  InternalField<Real> & internal = *internal_array->second;
  InternalField<Real>::type_iterator it = internal.firstType(internal.getSpatialDimension(),
                                                             _not_ghost, element_kind);
  InternalField<Real>::type_iterator last_type = internal.lastType(internal.getSpatialDimension(),
                                                                   _not_ghost, element_kind);

  ElementTypeMap<UInt> res;
  for(; it != last_type; ++it) {
    UInt nb_quadrature_points = 0;
    nb_quadrature_points = model->getFEEngine(fe_engine_id).getNbQuadraturePoints(*it);

    res(*it) = internal.getNbComponent() * nb_quadrature_points;
  }
  return res;
}

/* -------------------------------------------------------------------------- */
void Material::flattenInternal(const std::string & field_id,
                               ElementTypeMapArray<Real> & internal_flat,
                               const GhostType ghost_type,
                               ElementKind element_kind) const {
  this->flattenInternalIntern(field_id, internal_flat,
                              this->spatial_dimension,
                              ghost_type, element_kind);
}

/* -------------------------------------------------------------------------- */
void Material::flattenInternalIntern(const std::string & field_id,
                                     ElementTypeMapArray<Real> & internal_flat,
                                     UInt spatial_dimension,
                                     const GhostType ghost_type,
                                     ElementKind element_kind,
                                     const ElementTypeMapArray<UInt> * element_filter,
                                     const Mesh * mesh) const {
  typedef ElementTypeMapArray<UInt>::type_iterator iterator;

  if(element_filter == NULL) element_filter = &(this->element_filter);
  if(mesh == NULL)  mesh = &(this->model->mesh);

  iterator tit = element_filter->firstType(spatial_dimension,
                                          ghost_type,
                                          element_kind);
  iterator end = element_filter->lastType(spatial_dimension,
                                         ghost_type,
                                         element_kind);

  for (; tit != end; ++tit) {
    ElementType type = *tit;

    try {
      __attribute__((unused)) const Array<Real> & src_vect
        = this->getArray<Real>(field_id, type, ghost_type);
    } catch(debug::Exception & e) {
      continue;
    }

    const Array<Real> & src_vect = this->getArray<Real>(field_id, type, ghost_type);
    const Array<UInt> & filter   = (*element_filter)(type, ghost_type);

    // total number of elements for a given type
    UInt nb_element = mesh->getNbElement(type,ghost_type);
    // number of filtered elements
    UInt nb_element_src = filter.getSize();
    // number of quadrature points per elem
    UInt nb_quad_per_elem = 0;
    // number of data per quadrature point
    UInt nb_data_per_quad = src_vect.getNbComponent();

    if (!internal_flat.exists(type,ghost_type)) {
      internal_flat.alloc(nb_element * nb_quad_per_elem,
                          nb_data_per_quad,
                          type,
                          ghost_type);
    }

    if (nb_element_src == 0) continue;
    nb_quad_per_elem = (src_vect.getSize() / nb_element_src);

    // number of data per element
    UInt nb_data = nb_quad_per_elem * src_vect.getNbComponent();

    Array<Real> & dst_vect = internal_flat(type,ghost_type);
    dst_vect.resize(nb_element*nb_quad_per_elem);

    Array<UInt>::const_scalar_iterator it  = filter.begin();
    Array<UInt>::const_scalar_iterator end = filter.end();
    Array<Real>::const_vector_iterator it_src =
      src_vect.begin_reinterpret(nb_data, nb_element_src);

    Array<Real>::vector_iterator it_dst =
      dst_vect.begin_reinterpret(nb_data, nb_element);

    for (; it != end ; ++it,++it_src) {
      it_dst[*it] = *it_src;
    }
  }
};
/* -------------------------------------------------------------------------- */
/// extrapolate internal values
void Material::extrapolateInternal(const ID & id, const Element & element, const Matrix<Real> & point, Matrix<Real> & extrapolated) {
  if (this->isInternal(id, element.kind)) {
    UInt nb_element = this->element_filter(element.type, element.ghost_type).getSize();
    const ID name = this->getID() +  ":" + id;
    UInt nb_quads = this->internal_vectors_real[name]->getFEEngine().getNbQuadraturePoints(element.type, element.ghost_type); 
    const Array<Real> & internal = this->getArray<Real>(id, element.type, element.ghost_type);
    UInt nb_component = internal.getNbComponent();
    Array<Real>::const_matrix_iterator internal_it = internal.begin_reinterpret(nb_component, nb_quads, nb_element);
    Element local_element = this->convertToLocalElement(element);

    /// instead of really extrapolating, here the value of the first GP
    /// is copied into the result vector. This works only for linear
    /// elements
    /// @todo extrapolate!!!!

    const Matrix<Real> & values = internal_it[local_element.element];
    UInt index = 0;
    Vector<Real> tmp(nb_component);
    for (UInt j = 0; j < values.cols(); ++j) {
      tmp = values(j);
      if (tmp.norm() > 0) {
        index = j;
        continue;
      }
    }

    for (UInt i = 0; i < extrapolated.size(); ++i) {
      extrapolated(i) = values(index);
    }
  }
  else {
    Matrix<Real> default_values(extrapolated.rows(), extrapolated.cols(), 0.);
    extrapolated = default_values;
  }
}

__END_AKANTU__<|MERGE_RESOLUTION|>--- conflicted
+++ resolved
@@ -1060,12 +1060,9 @@
 
 /* -------------------------------------------------------------------------- */
 void Material::interpolateStressOnFacets(ElementTypeMapArray<Real> & result,
-<<<<<<< HEAD
 					 ElementTypeMapArray<Real> & by_elem_result,
 					 const GhostType ghost_type) {
-=======
-                                         const GhostType ghost_type) {
->>>>>>> 8f89b975
+
   
   interpolateStress(by_elem_result, ghost_type);
 
@@ -1098,19 +1095,14 @@
 
     Array<Real>::const_matrix_iterator result_it
       = by_elem_res.begin_reinterpret(stress_size,
-<<<<<<< HEAD
 				      nb_interpolation_points_per_elem,
 				      nb_element_full);
-=======
-                                      nb_interpolation_points_per_elem,
-                                      nb_element);
->>>>>>> 8f89b975
 
     for (UInt el = 0; el < nb_element; ++el){
       UInt global_el = elem_fil(el);
       element_for_comparison.element = global_el;
       for (UInt f = 0; f < nb_facet_per_elem; ++f) {
-<<<<<<< HEAD
+
 	Element facet_elem = facet_to_element(global_el, f);
 	UInt global_facet = facet_elem.element;
 	if (facet_elem.ghost_type != current_ghost_type) {
@@ -1131,28 +1123,6 @@
 	  const Matrix<Real> & result_tmp(result_it[global_el]);
 	  result_local = result_tmp(f * nb_quad_per_facet + q);
 	}
-=======
-        Element facet_elem = facet_to_element(global_el, f);
-        UInt global_facet = facet_elem.element;
-        if (facet_elem.ghost_type != current_ghost_type) {
-          current_ghost_type = facet_elem.ghost_type;
-          element_to_facet = &mesh_facets.getElementToSubelement(type_facet,
-                                                                 current_ghost_type);
-          result_vec = &result(type_facet, current_ghost_type);
-        }
-
-        bool is_second_element = (*element_to_facet)(global_facet)[0] != element_for_comparison;
-
-        for (UInt q = 0; q < nb_quad_per_facet; ++q) {
-          Vector<Real> result_local(result_vec->storage()
-                                    + (global_facet * nb_quad_per_facet + q) * result_vec->getNbComponent()
-                                    + is_second_element * stress_size,
-                                    stress_size);
-
-          Matrix<Real> result_tmp(result_it[elem_fil(el)]);
-          result_local = result_tmp(f * nb_quad_per_facet + q);
-        }
->>>>>>> 8f89b975
       }
     }
   }
