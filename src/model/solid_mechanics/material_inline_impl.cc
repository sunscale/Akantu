/**
 * @file   material_inline_impl.cc
 *
 * @author Marco Vocialta <marco.vocialta@epfl.ch>
 * @author Nicolas Richart <nicolas.richart@epfl.ch>
 * @author Daniel Pino Muñoz <daniel.pinomunoz@epfl.ch>
 *
 * @date creation: Tue Jul 27 2010
 * @date last modification: Tue Sep 16 2014
 *
 * @brief  Implementation of the inline functions of the class material
 *
 * @section LICENSE
 *
 * Copyright (©) 2010-2012, 2014 EPFL (Ecole Polytechnique Fédérale de Lausanne)
 * Laboratory (LSMS - Laboratoire de Simulation en Mécanique des Solides)
 *
 * Akantu is free  software: you can redistribute it and/or  modify it under the
 * terms  of the  GNU Lesser  General Public  License as  published by  the Free
 * Software Foundation, either version 3 of the License, or (at your option) any
 * later version.
 *
 * Akantu is  distributed in the  hope that it  will be useful, but  WITHOUT ANY
 * WARRANTY; without even the implied warranty of MERCHANTABILITY or FITNESS FOR
 * A  PARTICULAR PURPOSE. See  the GNU  Lesser General  Public License  for more
 * details.
 *
 * You should  have received  a copy  of the GNU  Lesser General  Public License
 * along with Akantu. If not, see <http://www.gnu.org/licenses/>.
 *
 */

__END_AKANTU__

#include "solid_mechanics_model.hh"
#include <iostream>

__BEGIN_AKANTU__


/* -------------------------------------------------------------------------- */
inline UInt Material::addElement(const ElementType & type,
				 UInt element,
				 const GhostType & ghost_type) {
  Array<UInt> & el_filter = element_filter(type, ghost_type);
  el_filter.push_back(element);
  return el_filter.getSize()-1;
}

/* -------------------------------------------------------------------------- */
inline UInt Material::getTangentStiffnessVoigtSize(UInt dim) const {
  return (dim * (dim - 1) / 2 + dim);
}
/* -------------------------------------------------------------------------- */
inline UInt Material::getCauchyStressMatrixSize(UInt dim) const {
  return (dim * dim);
}
/* -------------------------------------------------------------------------- */
template<UInt dim>
inline void Material::gradUToF(const Matrix<Real> & grad_u,
			       Matrix<Real> & F) const {
  AKANTU_DEBUG_ASSERT(F.size() >= grad_u.size() && grad_u.size() == dim*dim,
            "The dimension of the tensor F should be greater or equal to the dimension of the tensor grad_u.");

  F.eye();

  for (UInt i = 0; i < dim; ++i)
    for (UInt j = 0; j < dim; ++j)
      F(i, j) += grad_u(i, j);
}

/* -------------------------------------------------------------------------- */
template<UInt dim >
inline void Material::computeCauchyStressOnQuad(const Matrix<Real> & F,
						const Matrix<Real> & piola,
						Matrix<Real> & sigma,
                                                const Real & C33 ) const {

  Real J = F.det() * sqrt(C33);

  Matrix<Real> F_S(dim, dim);
  F_S.mul<false, false>(F, piola);
  Real constant = J ? 1./J : 0;
  sigma.mul<false, true>(F_S, F, constant);
}

/* -------------------------------------------------------------------------- */
inline void Material::rightCauchy(const Matrix<Real> & F,
				  Matrix<Real> & C) const {
  C.mul<true, false>(F, F);
}

/* -------------------------------------------------------------------------- */
inline void Material::leftCauchy(const Matrix<Real> & F,
				 Matrix<Real> & B) const {
  B.mul<false, true>(F, F);
}

/* -------------------------------------------------------------------------- */
template<UInt dim>
inline void Material::gradUToEpsilon(const Matrix<Real> & grad_u,
				     Matrix<Real> & epsilon) const {
  for (UInt i = 0; i < dim; ++i)
    for (UInt j = 0; j < dim; ++j)
      epsilon(i, j) = 0.5*(grad_u(i, j) + grad_u(j, i));
}

/* -------------------------------------------------------------------------- */
template<UInt dim>
inline void Material::gradUToGreenStrain(const Matrix<Real> & grad_u,
					 Matrix<Real> & epsilon) const {
  epsilon.mul<true, false>(grad_u, grad_u, .5);

  for (UInt i = 0; i < dim; ++i)
    for (UInt j = 0; j < dim; ++j)
      epsilon(i, j) += 0.5 * (grad_u(i, j) + grad_u(j, i));
}

/* ---------------------------------------------------------------------------*/
template<UInt dim>
inline void Material::SetCauchyStressArray(const Matrix<Real> & S_t, Matrix<Real> & Stress_vect) {

    AKANTU_DEBUG_IN();

    Stress_vect.clear();

    //UInt cauchy_matrix_size = getCauchyStressArraySize(dim);

    //see Finite ekement formulations for large deformation dynamic analysis, Bathe et al. IJNME vol 9, 1975, page 364 ^t\tau

    /*
     * 1d: [ s11 ]'
     * 2d: [ s11 s22 s12 ]'
     * 3d: [ s11 s22 s33 s23 s13 s12 ]
     */
    for (UInt i = 0; i < dim; ++i)//diagonal terms
        Stress_vect(i, 0) = S_t(i, i);

    for (UInt i = 1; i < dim; ++i)// term s12 in 2D and terms s23 s13 in 3D
        Stress_vect(dim+i-1, 0) = S_t(dim-i-1, dim-1);

    for (UInt i = 2; i < dim; ++i)//term s13 in 3D
        Stress_vect(dim+i, 0) = S_t(0, 1);

    AKANTU_DEBUG_OUT();
}

/* -------------------------------------------------------------------------- */
template<UInt dim>
inline void Material::setCauchyStressMatrix(const Matrix<Real> & S_t, Matrix<Real> & Stress_matrix) {

    AKANTU_DEBUG_IN();

    Stress_matrix.clear();

    /// see Finite ekement formulations for large deformation dynamic analysis,
    /// Bathe et al. IJNME vol 9, 1975, page 364 ^t\tau

    for (UInt i = 0; i < dim; ++i) {
        for (UInt m = 0; m < dim; ++m) {
            for (UInt n = 0; n < dim; ++n) {
                Stress_matrix(i * dim + m, i * dim + n) = S_t(m, n);
            }
        }
    }

    //other terms from the diagonal
    /*for (UInt i = 0; i < 3 - dim; ++i) {
        Stress_matrix(dim * dim + i, dim * dim + i) = S_t(dim + i, dim + i);
    }*/


    AKANTU_DEBUG_OUT();
}

/* -------------------------------------------------------------------------- */
<<<<<<< HEAD
inline QuadraturePoint Material::convertToLocalPoint(const QuadraturePoint & global_point) {
  const FEEngine & fem = this->model->getFEEngine();

  UInt nb_quad = fem.getNbQuadraturePoints(global_point.type);

  UInt ge = global_point.element;

#ifndef AKANTU_NDEBUG
  UInt model_mat_index = this->model->getMaterialByElement(global_point.type,
							   global_point.ghost_type)(ge);
  UInt mat_index = this->model->getMaterialIndex(this->name);
  AKANTU_DEBUG_ASSERT(model_mat_index == mat_index,
		      "Conversion of a global quadrature point in a local quadrature point for the wrong material "
=======
inline Element Material::convertToLocalElement(const Element & global_element) const {
  UInt ge = global_element.element;
  Vector<UInt> model_mat_index = this->model->getElementIndexByMaterial(global_element.type,
									global_element.ghost_type).begin(2)[ge];

#ifndef AKANTU_NDEBUG
  
  UInt mat_index = this->model->getMaterialIndex(this->name);
  AKANTU_DEBUG_ASSERT(model_mat_index[0] == mat_index,
		      "Conversion of a global  element in a local element for the wrong material "
>>>>>>> 7390af5d
		      << this->name << std::endl);
#endif
  UInt le = this->model->getMaterialLocalNumbering(global_point.type,
						   global_point.ghost_type)(ge);

  Element tmp_quad(global_element.type,
		   le,
		   global_element.ghost_type);
  return tmp_quad;
}

/* -------------------------------------------------------------------------- */
inline Element Material::convertToGlobalElement(const Element & local_element) const {
  UInt le = local_element.element;
  UInt ge = this->element_filter(local_element.type, local_element.ghost_type)(le);

  Element tmp_quad(local_element.type,
		   ge,
		   local_element.ghost_type);
  return tmp_quad;
}

/* -------------------------------------------------------------------------- */
inline QuadraturePoint Material::convertToLocalPoint(const QuadraturePoint & global_point) const {
  const FEEngine & fem = this->model->getFEEngine();
  UInt nb_quad = fem.getNbQuadraturePoints(global_point.type);
  Element el = this->convertToLocalElement(static_cast<const Element &>(global_point));
  QuadraturePoint tmp_quad(el, global_point.num_point, nb_quad);
  return tmp_quad;
}

/* -------------------------------------------------------------------------- */
inline QuadraturePoint Material::convertToGlobalPoint(const QuadraturePoint & local_point) const {
  const FEEngine & fem = this->model->getFEEngine();
  UInt nb_quad = fem.getNbQuadraturePoints(local_point.type);
  Element el = this->convertToGlobalElement(static_cast<const Element &>(local_point));
  QuadraturePoint tmp_quad(el, local_point.num_point, nb_quad);
  return tmp_quad;
}

/* -------------------------------------------------------------------------- */
template<ElementType type>
inline void Material::buildElementalFieldInterpolationCoodinates(__attribute__((unused)) const Matrix<Real> & coordinates,
								 __attribute__((unused)) Matrix<Real> & coordMatrix) {
  AKANTU_DEBUG_TO_IMPLEMENT();
}

/* -------------------------------------------------------------------------- */
inline void Material::buildElementalFieldInterpolationCoodinatesLinear(const Matrix<Real> & coordinates,
								       Matrix<Real> & coordMatrix) {

  for (UInt i = 0; i < coordinates.cols(); ++i)
    coordMatrix(i, 0) = 1;
}

/* -------------------------------------------------------------------------- */
inline void Material::buildElementalFieldInterpolationCoodinatesQuadratic(const Matrix<Real> & coordinates,
									  Matrix<Real> & coordMatrix) {

  UInt nb_quadrature_points = coordMatrix.cols();

  for (UInt i = 0; i < coordinates.cols(); ++i) {
    coordMatrix(i, 0) = 1;
    for (UInt j = 1; j < nb_quadrature_points; ++j)
      coordMatrix(i, j) = coordinates(j-1, i);
  }
}

/* -------------------------------------------------------------------------- */
template<>
inline void Material::buildElementalFieldInterpolationCoodinates<_segment_2>(const Matrix<Real> & coordinates,
									     Matrix<Real> & coordMatrix) {
  buildElementalFieldInterpolationCoodinatesLinear(coordinates, coordMatrix);
}

/* -------------------------------------------------------------------------- */
template<>
inline void Material::buildElementalFieldInterpolationCoodinates<_segment_3>(const Matrix<Real> & coordinates,
									     Matrix<Real> & coordMatrix) {

  buildElementalFieldInterpolationCoodinatesQuadratic(coordinates, coordMatrix);
}

/* -------------------------------------------------------------------------- */
template<>
inline void Material::buildElementalFieldInterpolationCoodinates<_triangle_3>(const Matrix<Real> & coordinates,
									      Matrix<Real> & coordMatrix) {
  buildElementalFieldInterpolationCoodinatesLinear(coordinates, coordMatrix);
}

/* -------------------------------------------------------------------------- */
template<>
inline void Material::buildElementalFieldInterpolationCoodinates<_triangle_6>(const Matrix<Real> & coordinates,
									      Matrix<Real> & coordMatrix) {

  buildElementalFieldInterpolationCoodinatesQuadratic(coordinates, coordMatrix);
}


/* -------------------------------------------------------------------------- */
template<>
inline void Material::buildElementalFieldInterpolationCoodinates<_tetrahedron_4>(const Matrix<Real> & coordinates,
										 Matrix<Real> & coordMatrix) {
  buildElementalFieldInterpolationCoodinatesLinear(coordinates, coordMatrix);
}

/* -------------------------------------------------------------------------- */
template<>
inline void Material::buildElementalFieldInterpolationCoodinates<_tetrahedron_10>(const Matrix<Real> & coordinates,
										  Matrix<Real> & coordMatrix) {

  buildElementalFieldInterpolationCoodinatesQuadratic(coordinates, coordMatrix);
}

/**
 * @todo Write a more efficient interpolation for quadrangles by
 * dropping unnecessary quadrature points
 *
 */

/* -------------------------------------------------------------------------- */
template<>
inline void Material::buildElementalFieldInterpolationCoodinates<_quadrangle_4>(const Matrix<Real> & coordinates,
										Matrix<Real> & coordMatrix) {

  for (UInt i = 0; i < coordinates.cols(); ++i) {
    Real x = coordinates(0, i);
    Real y = coordinates(1, i);

    coordMatrix(i, 0) = 1;
    coordMatrix(i, 1) = x;
    coordMatrix(i, 2) = y;
    coordMatrix(i, 3) = x * y;
  }
}

/* -------------------------------------------------------------------------- */
template<>
inline void Material::buildElementalFieldInterpolationCoodinates<_quadrangle_8>(const Matrix<Real> & coordinates,
										Matrix<Real> & coordMatrix) {

  for (UInt i = 0; i < coordinates.cols(); ++i) {

    UInt j = 0;
    Real x = coordinates(0, i);
    Real y = coordinates(1, i);

    for (UInt e = 0; e <= 2; ++e) {
      for (UInt n = 0; n <= 2; ++n) {
	coordMatrix(i, j) = std::pow(x, e) * std::pow(y, n);
	++j;
      }
    }

  }
}

/* -------------------------------------------------------------------------- */
template<ElementType type>
inline UInt Material::getSizeElementalFieldInterpolationCoodinates(GhostType ghost_type) {
  return model->getFEEngine().getNbQuadraturePoints(type, ghost_type);
}

/* -------------------------------------------------------------------------- */
inline UInt Material::getNbDataForElements(const Array<Element> & elements,
					   SynchronizationTag tag) const {
  if(tag == _gst_smm_stress) {
    return (this->isFiniteDeformation() ? 3 : 1) * spatial_dimension * spatial_dimension *
      sizeof(Real) * this->getModel().getNbQuadraturePoints(elements);
  }
  return 0;
}

/* -------------------------------------------------------------------------- */
inline void Material::packElementData(CommunicationBuffer & buffer,
				      const Array<Element> & elements,
				      SynchronizationTag tag) const {
  if(tag == _gst_smm_stress) {
    if(this->isFiniteDeformation()) {
      packElementDataHelper(piola_kirchhoff_2, buffer, elements);
      packElementDataHelper(gradu, buffer, elements);
    }
    packElementDataHelper(stress, buffer, elements);
  }
}

/* -------------------------------------------------------------------------- */
inline void Material::unpackElementData(CommunicationBuffer & buffer,
					const Array<Element> & elements,
					SynchronizationTag tag) {
  if(tag == _gst_smm_stress) {
    if(this->isFiniteDeformation()) {
      unpackElementDataHelper(piola_kirchhoff_2, buffer, elements);
      unpackElementDataHelper(gradu, buffer, elements);
    }
    unpackElementDataHelper(stress, buffer, elements);
  }
}

/* -------------------------------------------------------------------------- */
template <typename T>
inline const T & Material::getParam(const ID & param) const {
  try {
    return get<T>(param);
  } catch (...) {
    AKANTU_EXCEPTION("No parameter " << param << " in the material " << getID());
  }
}

/* -------------------------------------------------------------------------- */
template <typename T>
inline void Material::setParam(const ID & param, T value) {
  try {
    set<T>(param, value);
  } catch(...) {
    AKANTU_EXCEPTION("No parameter " << param << " in the material " << getID());
  }
  updateInternalParameters();
}

/* -------------------------------------------------------------------------- */
template<typename T>
inline void Material::packElementDataHelper(const ElementTypeMapArray<T> & data_to_pack,
					    CommunicationBuffer & buffer,
					    const Array<Element> & elements,
					    const ID & fem_id) const {
  DataAccessor::packElementalDataHelper<T>(data_to_pack, buffer, elements, true,
					   model->getFEEngine(fem_id));
}

/* -------------------------------------------------------------------------- */
template<typename T>
inline void Material::unpackElementDataHelper(ElementTypeMapArray<T> & data_to_unpack,
					      CommunicationBuffer & buffer,
					      const Array<Element> & elements,
					      const ID & fem_id) {
  DataAccessor::unpackElementalDataHelper<T>(data_to_unpack, buffer, elements, true,
					     model->getFEEngine(fem_id));
}

/* -------------------------------------------------------------------------- */
template<> inline void Material::registerInternal<Real>(InternalField<Real> & vect) {
  internal_vectors_real[vect.getID()] = &vect;
}

template<> inline void Material::registerInternal<UInt>(InternalField<UInt> & vect) {
  internal_vectors_uint[vect.getID()] = &vect;
}

/* -------------------------------------------------------------------------- */
template<> inline void Material::unregisterInternal<Real>(InternalField<Real> & vect) {
  internal_vectors_real.erase(vect.getID());
}

template<> inline void Material::unregisterInternal<UInt>(InternalField<UInt> & vect) {
  internal_vectors_uint.erase(vect.getID());
}

/* -------------------------------------------------------------------------- */
inline bool Material::isInternal(const ID & id, const ElementKind & element_kind) const {

  std::map<ID, InternalField<Real> *>::const_iterator internal_array =
    internal_vectors_real.find(this->getID()+":"+id);

  if (internal_array == internal_vectors_real.end())    return false;
  if (internal_array->second->getElementKind() != element_kind) return false;
  return true;
}

/* -------------------------------------------------------------------------- */

inline ElementTypeMap<UInt> Material::getInternalDataPerElem(const ID & id, const ElementKind & element_kind) const {

  std::map<ID, InternalField<Real> *>::const_iterator internal_array =
    internal_vectors_real.find(this->getID()+":"+id);

  if (internal_array == internal_vectors_real.end())  AKANTU_EXCEPTION("cannot find internal " << id);
  if (internal_array->second->getElementKind() != element_kind) AKANTU_EXCEPTION("cannot find internal " << id);

  InternalField<Real> & internal = *internal_array->second;
  InternalField<Real>::type_iterator it = internal.firstType(spatial_dimension, _not_ghost,element_kind);
  InternalField<Real>::type_iterator last_type = internal.lastType(spatial_dimension, _not_ghost,element_kind);


  ElementTypeMap<UInt> res;
  for(; it != last_type; ++it) {
    UInt nb_quadrature_points = 0;
    if (element_kind == _ek_regular)
      nb_quadrature_points = model->getFEEngine().getNbQuadraturePoints(*it);
#if defined(AKANTU_COHESIVE_ELEMENT)
    else if (element_kind == _ek_cohesive)
      nb_quadrature_points = model->getFEEngine("CohesiveFEEngine").getNbQuadraturePoints(*it);
#endif
    res(*it) = internal.getNbComponent() * nb_quadrature_points;
  }
    return res;
}<|MERGE_RESOLUTION|>--- conflicted
+++ resolved
@@ -174,32 +174,15 @@
 }
 
 /* -------------------------------------------------------------------------- */
-<<<<<<< HEAD
-inline QuadraturePoint Material::convertToLocalPoint(const QuadraturePoint & global_point) {
-  const FEEngine & fem = this->model->getFEEngine();
-
-  UInt nb_quad = fem.getNbQuadraturePoints(global_point.type);
-
-  UInt ge = global_point.element;
-
+inline Element Material::convertToLocalElement(const Element & global_element) const {
+  UInt ge = global_element.element;
 #ifndef AKANTU_NDEBUG
   UInt model_mat_index = this->model->getMaterialByElement(global_point.type,
 							   global_point.ghost_type)(ge);
+
   UInt mat_index = this->model->getMaterialIndex(this->name);
   AKANTU_DEBUG_ASSERT(model_mat_index == mat_index,
-		      "Conversion of a global quadrature point in a local quadrature point for the wrong material "
-=======
-inline Element Material::convertToLocalElement(const Element & global_element) const {
-  UInt ge = global_element.element;
-  Vector<UInt> model_mat_index = this->model->getElementIndexByMaterial(global_element.type,
-									global_element.ghost_type).begin(2)[ge];
-
-#ifndef AKANTU_NDEBUG
-  
-  UInt mat_index = this->model->getMaterialIndex(this->name);
-  AKANTU_DEBUG_ASSERT(model_mat_index[0] == mat_index,
 		      "Conversion of a global  element in a local element for the wrong material "
->>>>>>> 7390af5d
 		      << this->name << std::endl);
 #endif
   UInt le = this->model->getMaterialLocalNumbering(global_point.type,
