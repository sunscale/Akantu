/**
 * @file   material_inline_impl.cc
 *
 * @author Marco Vocialta <marco.vocialta@epfl.ch>
 * @author Nicolas Richart <nicolas.richart@epfl.ch>
 * @author Daniel Pino Muñoz <daniel.pinomunoz@epfl.ch>
 *
 * @date creation: Tue Jul 27 2010
 * @date last modification: Tue Sep 16 2014
 *
 * @brief  Implementation of the inline functions of the class material
 *
 * @section LICENSE
 *
 * Copyright (©) 2010-2012, 2014 EPFL (Ecole Polytechnique Fédérale de Lausanne)
 * Laboratory (LSMS - Laboratoire de Simulation en Mécanique des Solides)
 *
 * Akantu is free  software: you can redistribute it and/or  modify it under the
 * terms  of the  GNU Lesser  General Public  License as  published by  the Free
 * Software Foundation, either version 3 of the License, or (at your option) any
 * later version.
 *
 * Akantu is  distributed in the  hope that it  will be useful, but  WITHOUT ANY
 * WARRANTY; without even the implied warranty of MERCHANTABILITY or FITNESS FOR
 * A  PARTICULAR PURPOSE. See  the GNU  Lesser General  Public License  for more
 * details.
 *
 * You should  have received  a copy  of the GNU  Lesser General  Public License
 * along with Akantu. If not, see <http://www.gnu.org/licenses/>.
 *
 */

__END_AKANTU__

#include "solid_mechanics_model.hh"
#include <iostream>

__BEGIN_AKANTU__


/* -------------------------------------------------------------------------- */
inline UInt Material::addElement(const ElementType & type,
				 UInt element,
				 const GhostType & ghost_type) {
  Array<UInt> & el_filter = element_filter(type, ghost_type);
  el_filter.push_back(element);
  return el_filter.getSize()-1;
}

/* -------------------------------------------------------------------------- */
inline UInt Material::getTangentStiffnessVoigtSize(UInt dim) const {
  return (dim * (dim - 1) / 2 + dim);
}
/* -------------------------------------------------------------------------- */
inline UInt Material::getCauchyStressMatrixSize(UInt dim) const {
  return (dim * dim);
}
/* -------------------------------------------------------------------------- */
template<UInt dim>
inline void Material::gradUToF(const Matrix<Real> & grad_u,
			       Matrix<Real> & F) {
  AKANTU_DEBUG_ASSERT(F.size() >= grad_u.size() && grad_u.size() == dim*dim,
            "The dimension of the tensor F should be greater or equal to the dimension of the tensor grad_u.");

  F.eye();

  for (UInt i = 0; i < dim; ++i)
    for (UInt j = 0; j < dim; ++j)
      F(i, j) += grad_u(i, j);
}

/* -------------------------------------------------------------------------- */
template<UInt dim >
inline void Material::computeCauchyStressOnQuad(const Matrix<Real> & F,
						const Matrix<Real> & piola,
						Matrix<Real> & sigma,
                                                const Real & C33 ) const {

  Real J = F.det() * sqrt(C33);

  Matrix<Real> F_S(dim, dim);
  F_S.mul<false, false>(F, piola);
  Real constant = J ? 1./J : 0;
  sigma.mul<false, true>(F_S, F, constant);
}

/* -------------------------------------------------------------------------- */
inline void Material::rightCauchy(const Matrix<Real> & F,
				  Matrix<Real> & C) {
  C.mul<true, false>(F, F);
}

/* -------------------------------------------------------------------------- */
inline void Material::leftCauchy(const Matrix<Real> & F,
				 Matrix<Real> & B) {
  B.mul<false, true>(F, F);
}

/* -------------------------------------------------------------------------- */
template<UInt dim>
inline void Material::gradUToEpsilon(const Matrix<Real> & grad_u,
				     Matrix<Real> & epsilon) {
  for (UInt i = 0; i < dim; ++i)
    for (UInt j = 0; j < dim; ++j)
      epsilon(i, j) = 0.5*(grad_u(i, j) + grad_u(j, i));
}

/* -------------------------------------------------------------------------- */
template<UInt dim>
inline void Material::gradUToGreenStrain(const Matrix<Real> & grad_u,
					 Matrix<Real> & epsilon) {
  epsilon.mul<true, false>(grad_u, grad_u, .5);

  for (UInt i = 0; i < dim; ++i)
    for (UInt j = 0; j < dim; ++j)
      epsilon(i, j) += 0.5 * (grad_u(i, j) + grad_u(j, i));
}

/* -------------------------------------------------------------------------- */
inline Real Material::stressToVonMises(const Matrix<Real> & stress) {
  // compute deviatoric stress
  UInt dim = stress.cols();
  Matrix<Real> deviatoric_stress = Matrix<Real>::eye(dim, -1. * stress.trace() / 3.);

  for (UInt i = 0; i < dim; ++i)
    for (UInt j = 0; j < dim; ++j)
      deviatoric_stress(i,j) += stress(i,j);

  // return Von Mises stress
  return std::sqrt(3. * deviatoric_stress.doubleDot(deviatoric_stress) / 2.);
}

/* ---------------------------------------------------------------------------*/
template<UInt dim>
inline void Material::SetCauchyStressArray(const Matrix<Real> & S_t, Matrix<Real> & Stress_vect) {

    AKANTU_DEBUG_IN();

    Stress_vect.clear();

    //UInt cauchy_matrix_size = getCauchyStressArraySize(dim);

    //see Finite ekement formulations for large deformation dynamic analysis, Bathe et al. IJNME vol 9, 1975, page 364 ^t\tau

    /*
     * 1d: [ s11 ]'
     * 2d: [ s11 s22 s12 ]'
     * 3d: [ s11 s22 s33 s23 s13 s12 ]
     */
    for (UInt i = 0; i < dim; ++i)//diagonal terms
        Stress_vect(i, 0) = S_t(i, i);

    for (UInt i = 1; i < dim; ++i)// term s12 in 2D and terms s23 s13 in 3D
        Stress_vect(dim+i-1, 0) = S_t(dim-i-1, dim-1);

    for (UInt i = 2; i < dim; ++i)//term s13 in 3D
        Stress_vect(dim+i, 0) = S_t(0, 1);

    AKANTU_DEBUG_OUT();
}

/* -------------------------------------------------------------------------- */
template<UInt dim>
inline void Material::setCauchyStressMatrix(const Matrix<Real> & S_t, Matrix<Real> & Stress_matrix) {

    AKANTU_DEBUG_IN();

    Stress_matrix.clear();

    /// see Finite ekement formulations for large deformation dynamic analysis,
    /// Bathe et al. IJNME vol 9, 1975, page 364 ^t\tau

    for (UInt i = 0; i < dim; ++i) {
        for (UInt m = 0; m < dim; ++m) {
            for (UInt n = 0; n < dim; ++n) {
                Stress_matrix(i * dim + m, i * dim + n) = S_t(m, n);
            }
        }
    }

    //other terms from the diagonal
    /*for (UInt i = 0; i < 3 - dim; ++i) {
        Stress_matrix(dim * dim + i, dim * dim + i) = S_t(dim + i, dim + i);
    }*/


    AKANTU_DEBUG_OUT();
}

/* -------------------------------------------------------------------------- */
inline Element Material::convertToLocalElement(const Element & global_element) const {
  UInt ge = global_element.element;
#ifndef AKANTU_NDEBUG
  UInt model_mat_index = this->model->getMaterialByElement(global_element.type,
							   global_element.ghost_type)(ge);

  UInt mat_index = this->model->getMaterialIndex(this->name);
  AKANTU_DEBUG_ASSERT(model_mat_index == mat_index,
		      "Conversion of a global  element in a local element for the wrong material "
		      << this->name << std::endl);
#endif
  UInt le = this->model->getMaterialLocalNumbering(global_element.type,
						   global_element.ghost_type)(ge);

  Element tmp_quad(global_element.type,
		   le,
		   global_element.ghost_type);
  return tmp_quad;
}

/* -------------------------------------------------------------------------- */
inline Element Material::convertToGlobalElement(const Element & local_element) const {
  UInt le = local_element.element;
  UInt ge = this->element_filter(local_element.type, local_element.ghost_type)(le);

  Element tmp_quad(local_element.type,
		   ge,
		   local_element.ghost_type);
  return tmp_quad;
}

/* -------------------------------------------------------------------------- */
inline QuadraturePoint Material::convertToLocalPoint(const QuadraturePoint & global_point) const {
  const FEEngine & fem = this->model->getFEEngine();
  UInt nb_quad = fem.getNbQuadraturePoints(global_point.type);
  Element el = this->convertToLocalElement(static_cast<const Element &>(global_point));
  QuadraturePoint tmp_quad(el, global_point.num_point, nb_quad);
  return tmp_quad;
}

/* -------------------------------------------------------------------------- */
inline QuadraturePoint Material::convertToGlobalPoint(const QuadraturePoint & local_point) const {
  const FEEngine & fem = this->model->getFEEngine();
  UInt nb_quad = fem.getNbQuadraturePoints(local_point.type);
  Element el = this->convertToGlobalElement(static_cast<const Element &>(local_point));
  QuadraturePoint tmp_quad(el, local_point.num_point, nb_quad);
  return tmp_quad;
}

/* -------------------------------------------------------------------------- */
template<ElementType type>
inline void Material::buildElementalFieldInterpolationCoodinates(__attribute__((unused)) const Matrix<Real> & coordinates,
								 __attribute__((unused)) Matrix<Real> & coordMatrix) {
  AKANTU_DEBUG_TO_IMPLEMENT();
}

/* -------------------------------------------------------------------------- */
inline void Material::buildElementalFieldInterpolationCoodinatesLinear(const Matrix<Real> & coordinates,
								       Matrix<Real> & coordMatrix) {

  for (UInt i = 0; i < coordinates.cols(); ++i)
    coordMatrix(i, 0) = 1;
}

/* -------------------------------------------------------------------------- */
inline void Material::buildElementalFieldInterpolationCoodinatesQuadratic(const Matrix<Real> & coordinates,
									  Matrix<Real> & coordMatrix) {

  UInt nb_quadrature_points = coordMatrix.cols();

  for (UInt i = 0; i < coordinates.cols(); ++i) {
    coordMatrix(i, 0) = 1;
    for (UInt j = 1; j < nb_quadrature_points; ++j)
      coordMatrix(i, j) = coordinates(j-1, i);
  }
}

/* -------------------------------------------------------------------------- */
template<>
inline void Material::buildElementalFieldInterpolationCoodinates<_segment_2>(const Matrix<Real> & coordinates,
									     Matrix<Real> & coordMatrix) {
  buildElementalFieldInterpolationCoodinatesLinear(coordinates, coordMatrix);
}

/* -------------------------------------------------------------------------- */
template<>
inline void Material::buildElementalFieldInterpolationCoodinates<_segment_3>(const Matrix<Real> & coordinates,
									     Matrix<Real> & coordMatrix) {

  buildElementalFieldInterpolationCoodinatesQuadratic(coordinates, coordMatrix);
}

/* -------------------------------------------------------------------------- */
template<>
inline void Material::buildElementalFieldInterpolationCoodinates<_triangle_3>(const Matrix<Real> & coordinates,
									      Matrix<Real> & coordMatrix) {
  buildElementalFieldInterpolationCoodinatesLinear(coordinates, coordMatrix);
}

/* -------------------------------------------------------------------------- */
template<>
inline void Material::buildElementalFieldInterpolationCoodinates<_triangle_6>(const Matrix<Real> & coordinates,
									      Matrix<Real> & coordMatrix) {

  buildElementalFieldInterpolationCoodinatesQuadratic(coordinates, coordMatrix);
}


/* -------------------------------------------------------------------------- */
template<>
inline void Material::buildElementalFieldInterpolationCoodinates<_tetrahedron_4>(const Matrix<Real> & coordinates,
										 Matrix<Real> & coordMatrix) {
  buildElementalFieldInterpolationCoodinatesLinear(coordinates, coordMatrix);
}

/* -------------------------------------------------------------------------- */
template<>
inline void Material::buildElementalFieldInterpolationCoodinates<_tetrahedron_10>(const Matrix<Real> & coordinates,
										  Matrix<Real> & coordMatrix) {

  buildElementalFieldInterpolationCoodinatesQuadratic(coordinates, coordMatrix);
}

/**
 * @todo Write a more efficient interpolation for quadrangles by
 * dropping unnecessary quadrature points
 *
 */

/* -------------------------------------------------------------------------- */
template<>
inline void Material::buildElementalFieldInterpolationCoodinates<_quadrangle_4>(const Matrix<Real> & coordinates,
										Matrix<Real> & coordMatrix) {

  for (UInt i = 0; i < coordinates.cols(); ++i) {
    Real x = coordinates(0, i);
    Real y = coordinates(1, i);

    coordMatrix(i, 0) = 1;
    coordMatrix(i, 1) = x;
    coordMatrix(i, 2) = y;
    coordMatrix(i, 3) = x * y;
  }
}

/* -------------------------------------------------------------------------- */
template<>
inline void Material::buildElementalFieldInterpolationCoodinates<_quadrangle_8>(const Matrix<Real> & coordinates,
										Matrix<Real> & coordMatrix) {

  for (UInt i = 0; i < coordinates.cols(); ++i) {

    UInt j = 0;
    Real x = coordinates(0, i);
    Real y = coordinates(1, i);

    for (UInt e = 0; e <= 2; ++e) {
      for (UInt n = 0; n <= 2; ++n) {
	coordMatrix(i, j) = std::pow(x, e) * std::pow(y, n);
	++j;
      }
    }

  }
}

/* -------------------------------------------------------------------------- */
inline UInt Material::getNbDataForElements(const Array<Element> & elements,
					   SynchronizationTag tag) const {
  if(tag == _gst_smm_stress) {
    return (this->isFiniteDeformation() ? 3 : 1) * spatial_dimension * spatial_dimension *
      sizeof(Real) * this->getModel().getNbQuadraturePoints(elements);
  }
  return 0;
}

/* -------------------------------------------------------------------------- */
inline void Material::packElementData(CommunicationBuffer & buffer,
				      const Array<Element> & elements,
				      SynchronizationTag tag) const {
  if(tag == _gst_smm_stress) {
    if(this->isFiniteDeformation()) {
      packElementDataHelper(piola_kirchhoff_2, buffer, elements);
      packElementDataHelper(gradu, buffer, elements);
    }
    packElementDataHelper(stress, buffer, elements);
  }
}

/* -------------------------------------------------------------------------- */
inline void Material::unpackElementData(CommunicationBuffer & buffer,
					const Array<Element> & elements,
					SynchronizationTag tag) {
  if(tag == _gst_smm_stress) {
    if(this->isFiniteDeformation()) {
      unpackElementDataHelper(piola_kirchhoff_2, buffer, elements);
      unpackElementDataHelper(gradu, buffer, elements);
    }
    unpackElementDataHelper(stress, buffer, elements);
  }
}

/* -------------------------------------------------------------------------- */
template <typename T>
inline const T & Material::getParam(const ID & param) const {
  try {
    return get<T>(param);
  } catch (...) {
    AKANTU_EXCEPTION("No parameter " << param << " in the material " << getID());
  }
}

/* -------------------------------------------------------------------------- */
template <typename T>
inline void Material::setParam(const ID & param, T value) {
  try {
    set<T>(param, value);
  } catch(...) {
    AKANTU_EXCEPTION("No parameter " << param << " in the material " << getID());
  }
  updateInternalParameters();
}

/* -------------------------------------------------------------------------- */
template<typename T>
inline void Material::packElementDataHelper(const ElementTypeMapArray<T> & data_to_pack,
					    CommunicationBuffer & buffer,
					    const Array<Element> & elements,
					    const ID & fem_id) const {
  DataAccessor::packElementalDataHelper<T>(data_to_pack, buffer, elements, true,
					   model->getFEEngine(fem_id));
}

/* -------------------------------------------------------------------------- */
template<typename T>
inline void Material::unpackElementDataHelper(ElementTypeMapArray<T> & data_to_unpack,
					      CommunicationBuffer & buffer,
					      const Array<Element> & elements,
					      const ID & fem_id) {
  DataAccessor::unpackElementalDataHelper<T>(data_to_unpack, buffer, elements, true,
					     model->getFEEngine(fem_id));
}

/* -------------------------------------------------------------------------- */
template<> inline void Material::registerInternal<Real>(InternalField<Real> & vect) {
  internal_vectors_real[vect.getID()] = &vect;
}

template<> inline void Material::registerInternal<UInt>(InternalField<UInt> & vect) {
  internal_vectors_uint[vect.getID()] = &vect;
}

template<> inline void Material::registerInternal<bool>(InternalField<bool> & vect) {
  internal_vectors_bool[vect.getID()] = &vect;
}

/* -------------------------------------------------------------------------- */
template<> inline void Material::unregisterInternal<Real>(InternalField<Real> & vect) {
  internal_vectors_real.erase(vect.getID());
}

template<> inline void Material::unregisterInternal<UInt>(InternalField<UInt> & vect) {
  internal_vectors_uint.erase(vect.getID());
}

template<> inline void Material::unregisterInternal<bool>(InternalField<bool> & vect) {
  internal_vectors_bool.erase(vect.getID());
}

/* -------------------------------------------------------------------------- */
inline bool Material::isInternal(const ID & id, const ElementKind & element_kind) const {

  std::map<ID, InternalField<Real> *>::const_iterator internal_array =
    internal_vectors_real.find(this->getID()+":"+id);

  if (internal_array == internal_vectors_real.end() ||
      internal_array->second->getElementKind() != element_kind) return false;
  return true;
<<<<<<< HEAD
=======
}

/* -------------------------------------------------------------------------- */

inline ElementTypeMap<UInt> Material::getInternalDataPerElem(const ID & id,
                                                             const ElementKind & element_kind) const {

  std::map<ID, InternalField<Real> *>::const_iterator internal_array =
    internal_vectors_real.find(this->getID()+":"+id);

  if (internal_array == internal_vectors_real.end())  AKANTU_EXCEPTION("cannot find internal " << id);
  if (internal_array->second->getElementKind() != element_kind) AKANTU_EXCEPTION("cannot find internal " << id);

  InternalField<Real> & internal = *internal_array->second;
  InternalField<Real>::type_iterator it = internal.firstType(spatial_dimension, _not_ghost,element_kind);
  InternalField<Real>::type_iterator last_type = internal.lastType(spatial_dimension, _not_ghost,element_kind);


  ElementTypeMap<UInt> res;
  for(; it != last_type; ++it) {
    UInt nb_quadrature_points = 0;
    nb_quadrature_points = internal.getFEEngine().getNbQuadraturePoints(*it);
    res(*it) = internal.getNbComponent() * nb_quadrature_points;
  }
    return res;
>>>>>>> 5a96a726
}<|MERGE_RESOLUTION|>--- conflicted
+++ resolved
@@ -466,32 +466,4 @@
   if (internal_array == internal_vectors_real.end() ||
       internal_array->second->getElementKind() != element_kind) return false;
   return true;
-<<<<<<< HEAD
-=======
-}
-
-/* -------------------------------------------------------------------------- */
-
-inline ElementTypeMap<UInt> Material::getInternalDataPerElem(const ID & id,
-                                                             const ElementKind & element_kind) const {
-
-  std::map<ID, InternalField<Real> *>::const_iterator internal_array =
-    internal_vectors_real.find(this->getID()+":"+id);
-
-  if (internal_array == internal_vectors_real.end())  AKANTU_EXCEPTION("cannot find internal " << id);
-  if (internal_array->second->getElementKind() != element_kind) AKANTU_EXCEPTION("cannot find internal " << id);
-
-  InternalField<Real> & internal = *internal_array->second;
-  InternalField<Real>::type_iterator it = internal.firstType(spatial_dimension, _not_ghost,element_kind);
-  InternalField<Real>::type_iterator last_type = internal.lastType(spatial_dimension, _not_ghost,element_kind);
-
-
-  ElementTypeMap<UInt> res;
-  for(; it != last_type; ++it) {
-    UInt nb_quadrature_points = 0;
-    nb_quadrature_points = internal.getFEEngine().getNbQuadraturePoints(*it);
-    res(*it) = internal.getNbComponent() * nb_quadrature_points;
-  }
-    return res;
->>>>>>> 5a96a726
 }