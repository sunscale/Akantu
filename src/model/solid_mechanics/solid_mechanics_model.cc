/**
 * @file   solid_mechanics_model.cc
 *
 * @author Guillaume Anciaux <guillaume.anciaux@epfl.ch>
 * @author David Simon Kammer <david.kammer@epfl.ch>
 * @author Aurelia Isabel Cuba Ramos <aurelia.cubaramos@epfl.ch>
 * @author Daniel Pino Muñoz <daniel.pinomunoz@epfl.ch>
 * @author Nicolas Richart <nicolas.richart@epfl.ch>
 *
 * @date creation: Tue Jul 27 2010
 * @date last modification: Fri Sep 19 2014
 *
 * @brief  Implementation of the SolidMechanicsModel class
 *
 * @section LICENSE
 *
 * Copyright (©) 2010-2012, 2014 EPFL (Ecole Polytechnique Fédérale de Lausanne)
 * Laboratory (LSMS - Laboratoire de Simulation en Mécanique des Solides)
 *
 * Akantu is free  software: you can redistribute it and/or  modify it under the
 * terms  of the  GNU Lesser  General Public  License as  published by  the Free
 * Software Foundation, either version 3 of the License, or (at your option) any
 * later version.
 *
 * Akantu is  distributed in the  hope that it  will be useful, but  WITHOUT ANY
 * WARRANTY; without even the implied warranty of MERCHANTABILITY or FITNESS FOR
 * A  PARTICULAR PURPOSE. See  the GNU  Lesser General  Public License  for more
 * details.
 *
 * You should  have received  a copy  of the GNU  Lesser General  Public License
 * along with Akantu. If not, see <http://www.gnu.org/licenses/>.
 *
 */

/* -------------------------------------------------------------------------- */
#include "aka_math.hh"
#include "aka_common.hh"
#include "solid_mechanics_model.hh"
#include "group_manager_inline_impl.cc"
#include "dumpable_inline_impl.hh"
#include "integration_scheme_2nd_order.hh"
#include "element_group.hh"

#include "static_communicator.hh"

#include "dof_synchronizer.hh"
#include "element_group.hh"

#include <cmath>

#ifdef AKANTU_USE_MUMPS
#include "solver_mumps.hh"
#endif

#ifdef AKANTU_USE_PETSC
#include "solver_petsc.hh"
#include "petsc_matrix.hh"
#endif

#ifdef AKANTU_USE_IOHELPER
#  include "dumper_field.hh"
#  include "dumper_paraview.hh"
#  include "dumper_homogenizing_field.hh"
#  include "dumper_material_internal_field.hh"
#  include "dumper_elemental_field.hh"
#  include "dumper_material_padders.hh"
#  include "dumper_element_partition.hh"
#  include "dumper_iohelper.hh"
#endif

/* -------------------------------------------------------------------------- */
__BEGIN_AKANTU__

const SolidMechanicsModelOptions default_solid_mechanics_model_options(_explicit_lumped_mass, false);

/* -------------------------------------------------------------------------- */
/**
 * A solid mechanics model need a mesh  and a dimension to be created. the model
 * by it  self can not  do a lot,  the good init  functions should be  called in
 * order to configure the model depending on what we want to do.
 *
 * @param  mesh mesh  representing  the model  we  want to  simulate
 * @param dim spatial  dimension of the problem, if dim =  0 (default value) the
 * dimension of the problem is assumed to be the on of the mesh
 * @param id an id to identify the model
 */
SolidMechanicsModel::SolidMechanicsModel(Mesh & mesh,
					 UInt dim,
					 const ID & id,
					 const MemoryID & memory_id) :
  Model(mesh, dim, id, memory_id),
  BoundaryCondition<SolidMechanicsModel>(),
  time_step(NAN), f_m2a(1.0),
  mass_matrix(NULL),
  velocity_damping_matrix(NULL),
  stiffness_matrix(NULL),
  jacobian_matrix(NULL),
  material_index("material index", id),
  material_local_numbering("material local numbering", id),
  material_selector(new DefaultMaterialSelector(material_index)),
  is_default_material_selector(true),
  integrator(NULL),
  increment_flag(false), solver(NULL),
  synch_parallel(NULL),
  are_materials_instantiated(false) {

  AKANTU_DEBUG_IN();

  createSynchronizerRegistry(this);

  registerFEEngineObject<MyFEEngineType>("SolidMechanicsFEEngine", mesh, spatial_dimension);

  this->displacement = NULL;
  this->mass         = NULL;
  this->velocity     = NULL;
  this->acceleration = NULL;
  this->force        = NULL;
  this->residual     = NULL;
  this->blocked_dofs = NULL;

  this->increment    = NULL;
  this->increment_acceleration = NULL;

  this->dof_synchronizer = NULL;

  this->previous_displacement = NULL;

  materials.clear();

  mesh.registerEventHandler(*this);

#if defined(AKANTU_USE_IOHELPER)
  this->mesh.registerDumper<DumperParaview>("paraview_all", id, true);
  this->mesh.addDumpMesh(mesh, spatial_dimension, _not_ghost, _ek_regular);
#endif
  AKANTU_DEBUG_OUT();
}



/* -------------------------------------------------------------------------- */
SolidMechanicsModel::~SolidMechanicsModel() {
  AKANTU_DEBUG_IN();

  std::vector<Material *>::iterator mat_it;
  for(mat_it = materials.begin(); mat_it != materials.end(); ++mat_it) {
    delete *mat_it;
  }

  materials.clear();

  delete integrator;

  delete solver;
  delete mass_matrix;
  delete velocity_damping_matrix;

  if(stiffness_matrix && stiffness_matrix != jacobian_matrix)
    delete stiffness_matrix;

  delete jacobian_matrix;

  delete synch_parallel;

  if(is_default_material_selector) {
    delete material_selector;
    material_selector = NULL;
  }

  AKANTU_DEBUG_OUT();
}

void SolidMechanicsModel::setTimeStep(Real time_step) {
  this->time_step = time_step;

#if defined(AKANTU_USE_IOHELPER)
  this->mesh.getDumper().setTimeStep(time_step);
#endif
}

/* -------------------------------------------------------------------------- */
/* Initialisation                                                             */
/* -------------------------------------------------------------------------- */
/**
 * This function groups  many of the initialization in on  function. For most of
 * basics  case the  function should  be  enough. The  functions initialize  the
 * model, the internal  vectors, set them to 0, and  depending on the parameters
 * it also initialize the explicit or implicit solver.
 *
 * @param material_file the  file containing the materials to  use
 * @param method the analysis method wanted.  See the akantu::AnalysisMethod for
 * the different possibilities
 */
void SolidMechanicsModel::initFull(const ModelOptions & options) {
  Model::initFull(options);

  const SolidMechanicsModelOptions & smm_options =
    dynamic_cast<const SolidMechanicsModelOptions &>(options);

  method = smm_options.analysis_method;

  // initialize the vectors
  initArrays();

  // set the initial condition to 0
  force->clear();
  velocity->clear();
  acceleration->clear();
  displacement->clear();

  // initialize pcb
  if(pbc_pair.size()!=0)
    initPBC();

  // initialize the time integration schemes
  switch(method) {
  case _explicit_lumped_mass:
    initExplicit();
    break;
  case _explicit_consistent_mass:
    initSolver();
    initExplicit();
    break;
  case _implicit_dynamic:
    initImplicit(true);
    break;
  case _static:
    initImplicit(false);
    break;
  default:
    AKANTU_EXCEPTION("analysis method not recognised by SolidMechanicsModel");
    break;
  }

  // initialize the materials
  if(this->parser->getLastParsedFile() != "") {
    instantiateMaterials();
  }

  if(!smm_options.no_init_materials) {
    initMaterials();
  }

  if(increment_flag)
    initBC(*this, *displacement, *increment, *force);
  else
    initBC(*this, *displacement, *force);
}

/* -------------------------------------------------------------------------- */
void SolidMechanicsModel::initParallel(MeshPartition * partition,
				       DataAccessor * data_accessor) {
  AKANTU_DEBUG_IN();

  if (data_accessor == NULL) data_accessor = this;
  synch_parallel = &createParallelSynch(partition,data_accessor);

  synch_registry->registerSynchronizer(*synch_parallel, _gst_material_id);
  synch_registry->registerSynchronizer(*synch_parallel, _gst_smm_mass);
  synch_registry->registerSynchronizer(*synch_parallel, _gst_smm_stress);
  synch_registry->registerSynchronizer(*synch_parallel, _gst_smm_boundary);

  AKANTU_DEBUG_OUT();
}

/* -------------------------------------------------------------------------- */
void SolidMechanicsModel::initFEEngineBoundary() {
  FEEngine & fem_boundary = getFEEngineBoundary();
  fem_boundary.initShapeFunctions(_not_ghost);
  fem_boundary.initShapeFunctions(_ghost);

  fem_boundary.computeNormalsOnControlPoints(_not_ghost);
  fem_boundary.computeNormalsOnControlPoints(_ghost);
}


/* -------------------------------------------------------------------------- */
void SolidMechanicsModel::initExplicit(AnalysisMethod analysis_method) {
  AKANTU_DEBUG_IN();

  //in case of switch from implicit to explicit
  if(!this->isExplicit())
    method = analysis_method;

  if (integrator) delete integrator;
  integrator = new CentralDifference();

  UInt nb_nodes = acceleration->getSize();
  UInt nb_degree_of_freedom = acceleration->getNbComponent();

  std::stringstream sstr; sstr << id << ":increment_acceleration";
  increment_acceleration = &(alloc<Real>(sstr.str(), nb_nodes, nb_degree_of_freedom, Real()));

  AKANTU_DEBUG_OUT();
}

void SolidMechanicsModel::initArraysPreviousDisplacment() {
  AKANTU_DEBUG_IN();

  SolidMechanicsModel::setIncrementFlagOn();
  UInt nb_nodes = mesh.getNbNodes();
  std::stringstream sstr_disp_t;
  sstr_disp_t << id << ":previous_displacement";
  previous_displacement = &(alloc<Real > (sstr_disp_t.str(), nb_nodes, spatial_dimension, 0.));

  AKANTU_DEBUG_OUT();
}

/* -------------------------------------------------------------------------- */
/**
 * Allocate all the needed vectors. By  default their are not necessarily set to
 * 0
 *
 */
void SolidMechanicsModel::initArrays() {
  AKANTU_DEBUG_IN();

  UInt nb_nodes = mesh.getNbNodes();
  std::stringstream sstr_disp; sstr_disp << id << ":displacement";
  //  std::stringstream sstr_mass; sstr_mass << id << ":mass";
  std::stringstream sstr_velo; sstr_velo << id << ":velocity";
  std::stringstream sstr_acce; sstr_acce << id << ":acceleration";
  std::stringstream sstr_forc; sstr_forc << id << ":force";
  std::stringstream sstr_resi; sstr_resi << id << ":residual";
  std::stringstream sstr_boun; sstr_boun << id << ":blocked_dofs";

  displacement = &(alloc<Real>(sstr_disp.str(), nb_nodes, spatial_dimension, REAL_INIT_VALUE));
  //  mass         = &(alloc<Real>(sstr_mass.str(), nb_nodes, spatial_dimension, 0));
  velocity     = &(alloc<Real>(sstr_velo.str(), nb_nodes, spatial_dimension, REAL_INIT_VALUE));
  acceleration = &(alloc<Real>(sstr_acce.str(), nb_nodes, spatial_dimension, REAL_INIT_VALUE));
  force        = &(alloc<Real>(sstr_forc.str(), nb_nodes, spatial_dimension, REAL_INIT_VALUE));
  residual     = &(alloc<Real>(sstr_resi.str(), nb_nodes, spatial_dimension, REAL_INIT_VALUE));
  blocked_dofs = &(alloc<bool>(sstr_boun.str(), nb_nodes, spatial_dimension, false));

  std::stringstream sstr_curp; sstr_curp << id << ":current_position";
  current_position = &(alloc<Real>(sstr_curp.str(), 0, spatial_dimension, REAL_INIT_VALUE));

  for(UInt g = _not_ghost; g <= _ghost; ++g) {
    GhostType gt = (GhostType) g;
    Mesh::type_iterator it  = mesh.firstType(spatial_dimension, gt, _ek_not_defined);
    Mesh::type_iterator end = mesh.lastType(spatial_dimension, gt, _ek_not_defined);
    for(; it != end; ++it) {
      UInt nb_element = mesh.getNbElement(*it, gt);
      material_index.alloc(nb_element, 1, *it, gt);
      material_local_numbering.alloc(nb_element, 1, *it, gt);
    }
  }

  dof_synchronizer = new DOFSynchronizer(mesh, spatial_dimension);
  dof_synchronizer->initLocalDOFEquationNumbers();
  dof_synchronizer->initGlobalDOFEquationNumbers();

  AKANTU_DEBUG_OUT();
}

/* -------------------------------------------------------------------------- */
/**
 * Initialize the model,basically it  pre-compute the shapes, shapes derivatives
 * and jacobian
 *
 */
void SolidMechanicsModel::initModel() {
  /// \todo add  the current position  as a parameter to  initShapeFunctions for
  /// large deformation
  getFEEngine().initShapeFunctions(_not_ghost);
  getFEEngine().initShapeFunctions(_ghost);
}

/* -------------------------------------------------------------------------- */
void SolidMechanicsModel::initPBC() {
  Model::initPBC();
  registerPBCSynchronizer();

  // as long as there are ones on the diagonal of the matrix, we can put boudandary true for slaves
  std::map<UInt, UInt>::iterator it = pbc_pair.begin();
  std::map<UInt, UInt>::iterator end = pbc_pair.end();
  UInt dim = mesh.getSpatialDimension();
  while(it != end) {
    for (UInt i=0; i<dim; ++i)
      (*blocked_dofs)((*it).first,i) = true;
    ++it;
  }
}

/* -------------------------------------------------------------------------- */
void SolidMechanicsModel::registerPBCSynchronizer(){
  PBCSynchronizer * synch = new PBCSynchronizer(pbc_pair);
  synch_registry->registerSynchronizer(*synch, _gst_smm_uv);
  synch_registry->registerSynchronizer(*synch, _gst_smm_mass);
  synch_registry->registerSynchronizer(*synch, _gst_smm_res);
  synch_registry->registerSynchronizer(*synch, _gst_for_dump);
  changeLocalEquationNumberForPBC(pbc_pair, mesh.getSpatialDimension());
}

/* -------------------------------------------------------------------------- */
void SolidMechanicsModel::updateCurrentPosition() {
  AKANTU_DEBUG_IN();
  UInt nb_nodes = mesh.getNbNodes();

  current_position->resize(nb_nodes);
  Real * current_position_val = current_position->storage();
  Real * position_val         = mesh.getNodes().storage();
  Real * displacement_val     = displacement->storage();

  /// compute current_position = initial_position + displacement
  memcpy(current_position_val, position_val, nb_nodes*spatial_dimension*sizeof(Real));
  for (UInt n = 0; n < nb_nodes*spatial_dimension; ++n) {
    *current_position_val++ += *displacement_val++;
  }
  AKANTU_DEBUG_OUT();
}

/* -------------------------------------------------------------------------- */
void SolidMechanicsModel::initializeUpdateResidualData() {
  AKANTU_DEBUG_IN();
  UInt nb_nodes = mesh.getNbNodes();
  residual->resize(nb_nodes);

  /// copy the forces in residual for boundary conditions
  memcpy(residual->storage(), force->storage(), nb_nodes*spatial_dimension*sizeof(Real));

  // start synchronization
  synch_registry->asynchronousSynchronize(_gst_smm_uv);
  synch_registry->waitEndSynchronize(_gst_smm_uv);

  updateCurrentPosition();

  AKANTU_DEBUG_OUT();
}

/*----------------------------------------------------------------------------*/
void SolidMechanicsModel::reInitialize()
{

}


/* -------------------------------------------------------------------------- */
/* Explicit scheme                                                            */
/* -------------------------------------------------------------------------- */

/* -------------------------------------------------------------------------- */
/**
 * This function compute  the second member of the motion  equation.  That is to
 * say the sum of forces @f$ r = F_{ext} - F_{int} @f$. @f$ F_{ext} @f$ is given
 * by the  user in  the force  vector, and @f$  F_{int} @f$  is computed  as @f$
 * F_{int} = \int_{\Omega} N \sigma d\Omega@f$
 *
 */
void SolidMechanicsModel::updateResidual(bool need_initialize) {
  AKANTU_DEBUG_IN();

  AKANTU_DEBUG_INFO("Assemble the internal forces");
  // f = f_ext - f_int

  // f = f_ext
  if(need_initialize) initializeUpdateResidualData();

  AKANTU_DEBUG_INFO("Compute local stresses");

  std::vector<Material *>::iterator mat_it;
  for (mat_it = materials.begin(); mat_it != materials.end(); ++mat_it) {
    Material & mat = **mat_it;
    mat.computeAllStresses(_not_ghost);
  }

#ifdef AKANTU_DAMAGE_NON_LOCAL
  /* ------------------------------------------------------------------------ */
  /* Computation of the non local part */
  synch_registry->asynchronousSynchronize(_gst_mnl_for_average);
  AKANTU_DEBUG_INFO("Compute non local stresses for local elements");

  for(mat_it = materials.begin(); mat_it != materials.end(); ++mat_it) {
    Material & mat = **mat_it;
    mat.computeAllNonLocalStresses(_not_ghost);
  }


  AKANTU_DEBUG_INFO("Wait distant non local stresses");
  synch_registry->waitEndSynchronize(_gst_mnl_for_average);

  AKANTU_DEBUG_INFO("Compute non local stresses for ghosts elements");
  for(mat_it = materials.begin(); mat_it != materials.end(); ++mat_it) {
    Material & mat = **mat_it;
    mat.computeAllNonLocalStresses(_ghost);
  }
#endif

  /* ------------------------------------------------------------------------ */
  /* assembling the forces internal */
  // communicate the stress
  AKANTU_DEBUG_INFO("Send data for residual assembly");
  synch_registry->asynchronousSynchronize(_gst_smm_stress);

  AKANTU_DEBUG_INFO("Assemble residual for local elements");
  for(mat_it = materials.begin(); mat_it != materials.end(); ++mat_it) {
    Material & mat = **mat_it;
    mat.assembleResidual(_not_ghost);
  }


  AKANTU_DEBUG_INFO("Wait distant stresses");
  // finalize communications
  synch_registry->waitEndSynchronize(_gst_smm_stress);

  AKANTU_DEBUG_INFO("Assemble residual for ghost elements");
  for(mat_it = materials.begin(); mat_it != materials.end(); ++mat_it) {
    Material & mat = **mat_it;
    mat.assembleResidual(_ghost);
  }

  AKANTU_DEBUG_OUT();
}

/* -------------------------------------------------------------------------- */
void SolidMechanicsModel::computeStresses() {
  if (isExplicit()) {
    // start synchronization
    synch_registry->asynchronousSynchronize(_gst_smm_uv);
    synch_registry->waitEndSynchronize(_gst_smm_uv);

    // compute stresses on all local elements for each materials
    std::vector<Material *>::iterator mat_it;
    for (mat_it = materials.begin(); mat_it != materials.end(); ++mat_it) {
      Material & mat = **mat_it;
      mat.computeAllStresses(_not_ghost);
    }

    /* ------------------------------------------------------------------------ */
#ifdef AKANTU_DAMAGE_NON_LOCAL
    /* Computation of the non local part */
    synch_registry->asynchronousSynchronize(_gst_mnl_for_average);

    for(mat_it = materials.begin(); mat_it != materials.end(); ++mat_it) {
      Material & mat = **mat_it;
      mat.computeAllNonLocalStresses(_not_ghost);
    }

    synch_registry->waitEndSynchronize(_gst_mnl_for_average);

    for(mat_it = materials.begin(); mat_it != materials.end(); ++mat_it) {
      Material & mat = **mat_it;
      mat.computeAllNonLocalStresses(_ghost);
    }
#endif
  } else {
    std::vector<Material *>::iterator mat_it;
    for(mat_it = materials.begin(); mat_it != materials.end(); ++mat_it) {
      Material & mat = **mat_it;
      mat.computeAllStressesFromTangentModuli(_not_ghost);
    }
  }
}

/* -------------------------------------------------------------------------- */
void SolidMechanicsModel::updateResidualInternal() {
  AKANTU_DEBUG_IN();

  AKANTU_DEBUG_INFO("Update the residual");
  // f = f_ext - f_int - Ma - Cv = r - Ma - Cv;

  if(method != _static) {
    // f -= Ma
    if(mass_matrix) {
      // if full mass_matrix
      Array<Real> * Ma = new Array<Real>(*acceleration, true, "Ma");
      *Ma *= *mass_matrix;
      /// \todo check unit conversion for implicit dynamics
      //      *Ma /= f_m2a
      *residual -= *Ma;
      delete Ma;
    } else if (mass) {

      // else lumped mass
      UInt nb_nodes = acceleration->getSize();
      UInt nb_degree_of_freedom = acceleration->getNbComponent();

      Real * mass_val     = mass->storage();
      Real * accel_val    = acceleration->storage();
      Real * res_val      = residual->storage();
      bool * blocked_dofs_val = blocked_dofs->storage();

      for (UInt n = 0; n < nb_nodes * nb_degree_of_freedom; ++n) {
	if(!(*blocked_dofs_val)) {
	  *res_val -= *accel_val * *mass_val /f_m2a;
	}
	blocked_dofs_val++;
	res_val++;
	mass_val++;
	accel_val++;
      }
    } else {
      AKANTU_DEBUG_ERROR("No function called to assemble the mass matrix.");
    }

    // f -= Cv
    if(velocity_damping_matrix) {
      Array<Real> * Cv = new Array<Real>(*velocity);
      *Cv *= *velocity_damping_matrix;
      *residual -= *Cv;
      delete Cv;
    }
  }

  AKANTU_DEBUG_OUT();
}

/* -------------------------------------------------------------------------- */
void SolidMechanicsModel::updateAcceleration() {
  AKANTU_DEBUG_IN();

  updateResidualInternal();

  if(method == _explicit_lumped_mass) {
    /* residual = residual_{n+1} - M * acceleration_n therefore
       solution = increment acceleration not acceleration */
    solveLumped(*increment_acceleration,
		*mass,
		*residual,
		*blocked_dofs,
		f_m2a);
  } else if (method == _explicit_consistent_mass) {
    solve<NewmarkBeta::_acceleration_corrector>(*increment_acceleration);
  }

  AKANTU_DEBUG_OUT();
}

/* -------------------------------------------------------------------------- */
void SolidMechanicsModel::solveLumped(Array<Real> & x,
				      const Array<Real> & A,
				      const Array<Real> & b,
				      const Array<bool> & blocked_dofs,
				      Real alpha) {

  Real * A_val = A.storage();
  Real * b_val = b.storage();
  Real * x_val = x.storage();
  bool * blocked_dofs_val = blocked_dofs.storage();

  UInt nb_degrees_of_freedom = x.getSize() * x.getNbComponent();

  for (UInt n = 0; n < nb_degrees_of_freedom; ++n) {
    if(!(*blocked_dofs_val)) {
      *x_val = alpha * (*b_val / *A_val);
    }
    x_val++;
    A_val++;
    b_val++;
    blocked_dofs_val++;
  }
}

/* -------------------------------------------------------------------------- */
void SolidMechanicsModel::explicitPred() {
  AKANTU_DEBUG_IN();

  if(increment_flag) {
    if(previous_displacement) increment->copy(*previous_displacement);
    else increment->copy(*displacement);
  }

  AKANTU_DEBUG_ASSERT(integrator,"itegrator should have been allocated: "
		      << "have called initExplicit ? "
		      << "or initImplicit ?");

  integrator->integrationSchemePred(time_step,
				    *displacement,
				    *velocity,
				    *acceleration,
				    *blocked_dofs);

  if(increment_flag) {
    Real * inc_val = increment->storage();
    Real * dis_val = displacement->storage();
    UInt nb_degree_of_freedom = displacement->getSize() * displacement->getNbComponent();

    for (UInt n = 0; n < nb_degree_of_freedom; ++n) {
      *inc_val = *dis_val - *inc_val;
      inc_val++;
      dis_val++;
    }
  }

  AKANTU_DEBUG_OUT();
}

/* -------------------------------------------------------------------------- */
void SolidMechanicsModel::explicitCorr() {
  AKANTU_DEBUG_IN();

  integrator->integrationSchemeCorrAccel(time_step,
					 *displacement,
					 *velocity,
					 *acceleration,
					 *blocked_dofs,
					 *increment_acceleration);

  if(previous_displacement) previous_displacement->copy(*displacement);

  AKANTU_DEBUG_OUT();
}

/* -------------------------------------------------------------------------- */
void SolidMechanicsModel::solveStep() {
  AKANTU_DEBUG_IN();

  EventManager::sendEvent(SolidMechanicsModelEvent::BeforeSolveStepEvent(method));

  this->explicitPred();
  this->updateResidual();
  this->updateAcceleration();
  this->explicitCorr();

  EventManager::sendEvent(SolidMechanicsModelEvent::AfterSolveStepEvent(method));

  AKANTU_DEBUG_OUT();
}


/* -------------------------------------------------------------------------- */
/* Implicit scheme                                                            */
/* -------------------------------------------------------------------------- */

/* -------------------------------------------------------------------------- */
/**
 * Initialize the solver and create the sparse matrices needed.
 *
 */
void SolidMechanicsModel::initSolver(__attribute__((unused)) SolverOptions & options) {
#if !defined(AKANTU_USE_MUMPS) && !defined(AKANTU_USE_PETSC)// or other solver in the future \todo add AKANTU_HAS_SOLVER in CMake
  AKANTU_DEBUG_ERROR("You should at least activate one solver.");
#else
  UInt nb_global_nodes = mesh.getNbGlobalNodes();

  delete jacobian_matrix;
  std::stringstream sstr; sstr << id << ":jacobian_matrix";

#ifdef AKANTU_USE_PETSC
  jacobian_matrix = new PETScMatrix(nb_global_nodes * spatial_dimension, _symmetric, sstr.str(), memory_id);
#else
  jacobian_matrix = new SparseMatrix(nb_global_nodes * spatial_dimension, _symmetric, sstr.str(), memory_id);
#endif //AKANTU_USE PETSC
  jacobian_matrix->buildProfile(mesh, *dof_synchronizer, spatial_dimension);

  if (!isExplicit()) {
    delete stiffness_matrix;
    std::stringstream sstr_sti; sstr_sti << id << ":stiffness_matrix";
#ifdef AKANTU_USE_PETSC
    stiffness_matrix = new SparseMatrix(nb_global_nodes * spatial_dimension, _symmetric, sstr.str(), memory_id);
    stiffness_matrix->buildProfile(mesh, *dof_synchronizer, spatial_dimension);
#else
    stiffness_matrix = new SparseMatrix(*jacobian_matrix, sstr_sti.str(), memory_id);
#endif //AKANTU_USE_PETSC
  }

  delete solver;
  std::stringstream sstr_solv; sstr_solv << id << ":solver";
#ifdef AKANTU_USE_PETSC
  solver = new SolverPETSc(*jacobian_matrix, sstr_solv.str());
#elif defined(AKANTU_USE_MUMPS)
  solver = new SolverMumps(*jacobian_matrix, sstr_solv.str());
  dof_synchronizer->initScatterGatherCommunicationScheme();
#else
  AKANTU_DEBUG_ERROR("You should at least activate one solver.");
#endif //AKANTU_USE_MUMPS

  if(solver)
    solver->initialize(options);
#endif //AKANTU_HAS_SOLVER
}

/* -------------------------------------------------------------------------- */
void SolidMechanicsModel::initJacobianMatrix() {
#if defined(AKANTU_USE_MUMPS) && !defined(AKANTU_USE_PETSC)

  // @todo make it more flexible: this is an ugly patch to treat the case of non
  // fix profile of the K matrix
  delete jacobian_matrix;
  std::stringstream sstr_sti; sstr_sti << id << ":jacobian_matrix";
  jacobian_matrix = new SparseMatrix(*stiffness_matrix, sstr_sti.str(), memory_id);

  std::stringstream sstr_solv; sstr_solv << id << ":solver";
  delete solver;
  solver = new SolverMumps(*jacobian_matrix, sstr_solv.str());
  if(solver)
    solver->initialize(_solver_no_options);
#else
  AKANTU_DEBUG_ERROR("You need to activate the solver mumps.");
#endif
}

/* -------------------------------------------------------------------------- */
/**
 * Initialize the implicit solver, either for dynamic or static cases,
 *
 * @param dynamic
 */
void SolidMechanicsModel::initImplicit(bool dynamic, SolverOptions & solver_options) {
  AKANTU_DEBUG_IN();

  method = dynamic ? _implicit_dynamic : _static;

  if (!increment) setIncrementFlagOn();

  initSolver(solver_options);

  if(method == _implicit_dynamic) {
    if(integrator) delete integrator;
    integrator = new TrapezoidalRule2();
  }

  AKANTU_DEBUG_OUT();
}

/* -------------------------------------------------------------------------- */
void SolidMechanicsModel::initialAcceleration() {
  AKANTU_DEBUG_IN();

  AKANTU_DEBUG_INFO("Solving Ma = f");

  Solver * acc_solver = NULL;

  std::stringstream sstr; sstr << id << ":tmp_mass_matrix";
  SparseMatrix * tmp_mass = new SparseMatrix(*mass_matrix, sstr.str(), memory_id);

#ifdef AKANTU_USE_MUMPS
  std::stringstream sstr_solver; sstr << id << ":solver_mass_matrix";
  acc_solver = new SolverMumps(*mass_matrix, sstr_solver.str());

  dof_synchronizer->initScatterGatherCommunicationScheme();
#else
  AKANTU_DEBUG_ERROR("You should at least activate one solver.");
#endif //AKANTU_USE_MUMPS

  acc_solver->initialize();

  tmp_mass->applyBoundary(*blocked_dofs);

  acc_solver->setRHS(*residual);
  acc_solver->solve(*acceleration);

  delete acc_solver;
  delete tmp_mass;

  AKANTU_DEBUG_OUT();
}


/* -------------------------------------------------------------------------- */
void SolidMechanicsModel::assembleStiffnessMatrix() {
  AKANTU_DEBUG_IN();

  AKANTU_DEBUG_INFO("Assemble the new stiffness matrix.");

  stiffness_matrix->clear();

  // call compute stiffness matrix on each local elements
  std::vector<Material *>::iterator mat_it;
  for(mat_it = materials.begin(); mat_it != materials.end(); ++mat_it) {
    (*mat_it)->assembleStiffnessMatrix(_not_ghost);
  }

  AKANTU_DEBUG_OUT();
}

/* -------------------------------------------------------------------------- */
SparseMatrix & SolidMechanicsModel::initVelocityDampingMatrix() {
  if(!velocity_damping_matrix)
    velocity_damping_matrix =
      new SparseMatrix(*jacobian_matrix, id + ":velocity_damping_matrix", memory_id);

  return *velocity_damping_matrix;
}

/* -------------------------------------------------------------------------- */
template<>
bool SolidMechanicsModel::testConvergence<_scc_increment>(Real tolerance, Real & error){
  AKANTU_DEBUG_IN();

  UInt nb_nodes = displacement->getSize();
  UInt nb_degree_of_freedom = displacement->getNbComponent();

  error = 0;
  Real norm[2] = {0., 0.};
  Real * increment_val    = increment->storage();
  bool * blocked_dofs_val     = blocked_dofs->storage();
  Real * displacement_val = displacement->storage();

  for (UInt n = 0; n < nb_nodes; ++n) {
    bool is_local_node = mesh.isLocalOrMasterNode(n);
    for (UInt d = 0; d < nb_degree_of_freedom; ++d) {
      if(!(*blocked_dofs_val) && is_local_node) {
	norm[0] += *increment_val * *increment_val;
	norm[1] += *displacement_val * *displacement_val;
      }
      blocked_dofs_val++;
      increment_val++;
      displacement_val++;
    }
  }

  StaticCommunicator::getStaticCommunicator().allReduce(norm, 2, _so_sum);

  norm[0] = sqrt(norm[0]);
  norm[1] = sqrt(norm[1]);

  AKANTU_DEBUG_ASSERT(!Math::isnan(norm[0]), "Something goes wrong in the solve phase");

  if (norm[1] < Math::getTolerance()) {
    error = norm[0];
    AKANTU_DEBUG_OUT();
    //    cout<<"Error 1: "<<error<<endl;
    return error < tolerance;
  }


  AKANTU_DEBUG_OUT();
  if(norm[1] > Math::getTolerance())
    error = norm[0] / norm[1];
  else
    error = norm[0]; //In case the total displacement is zero!

  //  cout<<"Error 2: "<<error<<endl;

  return (error < tolerance);
}


/* -------------------------------------------------------------------------- */
template<>
bool SolidMechanicsModel::testConvergence<_scc_residual>(Real tolerance, Real & norm) {
  AKANTU_DEBUG_IN();

  UInt nb_nodes = residual->getSize();
  UInt nb_degree_of_freedom = displacement->getNbComponent();

  norm = 0;
  Real * residual_val = residual->storage();
  bool * blocked_dofs_val = blocked_dofs->storage();

  for (UInt n = 0; n < nb_nodes; ++n) {
    bool is_local_node = mesh.isLocalOrMasterNode(n);
    if(is_local_node) {
      for (UInt d = 0; d < nb_degree_of_freedom; ++d) {
	if(!(*blocked_dofs_val)) {
	  norm += *residual_val * *residual_val;
	}
	blocked_dofs_val++;
	residual_val++;
      }
    } else {
      blocked_dofs_val += spatial_dimension;
      residual_val += spatial_dimension;
    }
  }

  StaticCommunicator::getStaticCommunicator().allReduce(&norm, 1, _so_sum);

  norm = sqrt(norm);

  AKANTU_DEBUG_ASSERT(!Math::isnan(norm), "Something goes wrong in the solve phase");

  AKANTU_DEBUG_OUT();
  return (norm < tolerance);
}

/* -------------------------------------------------------------------------- */
template<>
bool SolidMechanicsModel::testConvergence<_scc_residual_mass_wgh>(Real tolerance,
								  Real & norm) {
  AKANTU_DEBUG_IN();



  UInt nb_nodes = residual->getSize();

  norm = 0;
  Real * residual_val = residual->storage();
  Real * mass_val = this->mass->storage();
  bool * blocked_dofs_val = blocked_dofs->storage();

  for (UInt n = 0; n < nb_nodes; ++n) {
    bool is_local_node = mesh.isLocalOrMasterNode(n);
    if(is_local_node) {
      for (UInt d = 0; d < spatial_dimension; ++d) {
	if(!(*blocked_dofs_val)) {
	  norm += *residual_val * *residual_val/(*mass_val * *mass_val);
	}
	blocked_dofs_val++;
	residual_val++;
	mass_val++;
      }
    } else {
      blocked_dofs_val += spatial_dimension;
      residual_val += spatial_dimension;
      mass_val += spatial_dimension;
    }
  }

  StaticCommunicator::getStaticCommunicator().allReduce(&norm, 1, _so_sum);

  norm = sqrt(norm);

  AKANTU_DEBUG_ASSERT(!Math::isnan(norm), "Something goes wrong in the solve phase");

  AKANTU_DEBUG_OUT();
  return (norm < tolerance);
}

/* -------------------------------------------------------------------------- */
bool SolidMechanicsModel::testConvergenceResidual(Real tolerance){
  AKANTU_DEBUG_IN();

  Real error=0;
  bool res = this->testConvergence<_scc_residual>(tolerance, error);
  AKANTU_DEBUG_OUT();
  return res;
}

/* -------------------------------------------------------------------------- */
bool SolidMechanicsModel::testConvergenceResidual(Real tolerance, Real & error){
  AKANTU_DEBUG_IN();

  bool res = this->testConvergence<_scc_residual>(tolerance, error);

  AKANTU_DEBUG_OUT();
  return res;
}

/* -------------------------------------------------------------------------- */
bool SolidMechanicsModel::testConvergenceIncrement(Real tolerance){
  AKANTU_DEBUG_IN();

  Real error=0;
  bool res = this->testConvergence<_scc_increment>(tolerance, error);

  AKANTU_DEBUG_OUT();
  return res;
}

/* -------------------------------------------------------------------------- */
bool SolidMechanicsModel::testConvergenceIncrement(Real tolerance, Real & error){
  AKANTU_DEBUG_IN();

  bool res = this->testConvergence<_scc_increment>(tolerance, error);

  AKANTU_DEBUG_OUT();
  return res;
}

/* -------------------------------------------------------------------------- */
void SolidMechanicsModel::implicitPred() {
  AKANTU_DEBUG_IN();

  if(previous_displacement) previous_displacement->copy(*displacement);

  if(method == _implicit_dynamic)
    integrator->integrationSchemePred(time_step,
				      *displacement,
				      *velocity,
				      *acceleration,
				      *blocked_dofs);

  AKANTU_DEBUG_OUT();
}

/* -------------------------------------------------------------------------- */
void SolidMechanicsModel::implicitCorr() {
  AKANTU_DEBUG_IN();

  if(method == _implicit_dynamic) {
    integrator->integrationSchemeCorrDispl(time_step,
					   *displacement,
					   *velocity,
					   *acceleration,
					   *blocked_dofs,
					   *increment);
  } else {
    UInt nb_nodes = displacement->getSize();
    UInt nb_degree_of_freedom = displacement->getNbComponent() * nb_nodes;

    Real * incr_val = increment->storage();
    Real * disp_val = displacement->storage();
    bool * boun_val = blocked_dofs->storage();

    for (UInt j = 0; j < nb_degree_of_freedom; ++j, ++disp_val, ++incr_val, ++boun_val){
      *incr_val *= (1. - *boun_val);
      *disp_val += *incr_val;
    }
  }

  AKANTU_DEBUG_OUT();
}

/* -------------------------------------------------------------------------- */
void SolidMechanicsModel::updateIncrement() {
  AKANTU_DEBUG_IN();

  AKANTU_DEBUG_ASSERT(previous_displacement,"The previous displacement has to be initialized."
		      << " Are you working with Finite or Ineslactic deformations?");

  UInt nb_nodes = displacement->getSize();
  UInt nb_degree_of_freedom = displacement->getNbComponent() * nb_nodes;

  Real * incr_val = increment->storage();
  Real * disp_val = displacement->storage();
  Real * prev_disp_val = previous_displacement->storage();

  for (UInt j = 0; j < nb_degree_of_freedom; ++j, ++disp_val, ++incr_val, ++prev_disp_val)
    *incr_val = (*disp_val - *prev_disp_val);

  AKANTU_DEBUG_OUT();
}

/* -------------------------------------------------------------------------- */
void SolidMechanicsModel::updatePreviousDisplacement() {
  AKANTU_DEBUG_IN();

  AKANTU_DEBUG_ASSERT(previous_displacement,"The previous displacement has to be initialized."
		      << " Are you working with Finite or Ineslactic deformations?");

  previous_displacement->copy(*displacement);

  AKANTU_DEBUG_OUT();
}
/* -------------------------------------------------------------------------- */
/* Information                                                                */
/* -------------------------------------------------------------------------- */

/* -------------------------------------------------------------------------- */
void SolidMechanicsModel::synchronizeBoundaries() {
  AKANTU_DEBUG_IN();
  AKANTU_DEBUG_ASSERT(synch_registry,"Synchronizer registry was not initialized."
		      << " Did you call initParallel?");
  synch_registry->synchronize(_gst_smm_boundary);
  AKANTU_DEBUG_OUT();
}

/* -------------------------------------------------------------------------- */
void SolidMechanicsModel::synchronizeResidual() {
  AKANTU_DEBUG_IN();
  AKANTU_DEBUG_ASSERT(synch_registry,"Synchronizer registry was not initialized."
		      << " Did you call initPBC?");
  synch_registry->synchronize(_gst_smm_res);
  AKANTU_DEBUG_OUT();
}

/* -------------------------------------------------------------------------- */
void SolidMechanicsModel::setIncrementFlagOn() {
  AKANTU_DEBUG_IN();

  if(!increment) {
    UInt nb_nodes = mesh.getNbNodes();
    std::stringstream sstr_inc; sstr_inc << id << ":increment";
    increment = &(alloc<Real>(sstr_inc.str(), nb_nodes, spatial_dimension, 0.));
  }

  increment_flag = true;

  AKANTU_DEBUG_OUT();
}

/* -------------------------------------------------------------------------- */
Real SolidMechanicsModel::getStableTimeStep() {
  AKANTU_DEBUG_IN();

  Real min_dt = getStableTimeStep(_not_ghost);

  /// reduction min over all processors
  StaticCommunicator::getStaticCommunicator().allReduce(&min_dt, 1, _so_min);

  AKANTU_DEBUG_OUT();
  return min_dt;
}

/* -------------------------------------------------------------------------- */
Real SolidMechanicsModel::getStableTimeStep(const GhostType & ghost_type) {
  AKANTU_DEBUG_IN();

  Material ** mat_val = &(materials.at(0));
  Real min_dt = std::numeric_limits<Real>::max();

  updateCurrentPosition();

  Element elem;
  elem.ghost_type = ghost_type;
  elem.kind = _ek_regular;

  Mesh::type_iterator it  = mesh.firstType(spatial_dimension, ghost_type);
  Mesh::type_iterator end = mesh.lastType(spatial_dimension, ghost_type);
  for(; it != end; ++it) {
    elem.type = *it;
    UInt nb_nodes_per_element = mesh.getNbNodesPerElement(*it);
    UInt nb_element           = mesh.getNbElement(*it);

    Array<UInt>::const_scalar_iterator mat_indexes = material_index(*it, ghost_type).begin();
    Array<UInt>::const_scalar_iterator mat_loc_num = material_local_numbering(*it, ghost_type).begin();

    Array<Real> X(0, nb_nodes_per_element*spatial_dimension);
    FEEngine::extractNodalToElementField(mesh, *current_position,
					 X, *it, _not_ghost);

    Array<Real>::matrix_iterator X_el =
      X.begin(spatial_dimension, nb_nodes_per_element);

    for (UInt el = 0; el < nb_element; ++el, ++X_el, ++mat_indexes, ++mat_loc_num) {
      elem.element = *mat_loc_num;
      Real el_h  = getFEEngine().getElementInradius(*X_el, *it);
      Real el_c  = mat_val[*mat_indexes]->getCelerity(elem);
      Real el_dt = el_h / el_c;

      min_dt = std::min(min_dt, el_dt);
    }
  }

  AKANTU_DEBUG_OUT();
  return min_dt;
}

/* -------------------------------------------------------------------------- */
Real SolidMechanicsModel::getPotentialEnergy() {
  AKANTU_DEBUG_IN();
  Real energy = 0.;

  /// call update residual on each local elements
  std::vector<Material *>::iterator mat_it;
  for(mat_it = materials.begin(); mat_it != materials.end(); ++mat_it) {
    energy += (*mat_it)->getPotentialEnergy();
  }

  /// reduction sum over all processors
  StaticCommunicator::getStaticCommunicator().allReduce(&energy, 1, _so_sum);

  AKANTU_DEBUG_OUT();
  return energy;
}

/* -------------------------------------------------------------------------- */
Real SolidMechanicsModel::getKineticEnergy() {
  AKANTU_DEBUG_IN();

  if (!mass && !mass_matrix)
    AKANTU_DEBUG_ERROR("No function called to assemble the mass matrix.");


  Real ekin = 0.;

  UInt nb_nodes = mesh.getNbNodes();

  Real * vel_val  = velocity->storage();
  Real * mass_val = mass->storage();

  for (UInt n = 0; n < nb_nodes; ++n) {
    Real mv2 = 0;
    bool is_local_node = mesh.isLocalOrMasterNode(n);
    bool is_not_pbc_slave_node = !isPBCSlaveNode(n);
    bool count_node = is_local_node && is_not_pbc_slave_node;
    for (UInt i = 0; i < spatial_dimension; ++i) {
      if (count_node)
	mv2 += *vel_val * *vel_val * *mass_val;

      vel_val++;
      mass_val++;
    }
    ekin += mv2;
  }

  StaticCommunicator::getStaticCommunicator().allReduce(&ekin, 1, _so_sum);

  AKANTU_DEBUG_OUT();
  return ekin * .5;
}

/* -------------------------------------------------------------------------- */
Real SolidMechanicsModel::getKineticEnergy(const ElementType & type, UInt index) {
  AKANTU_DEBUG_IN();

  UInt nb_quadrature_points = getFEEngine().getNbQuadraturePoints(type);

  Array<Real> vel_on_quad(nb_quadrature_points, spatial_dimension);
  Array<UInt> filter_element(1, 1, index);

  getFEEngine().interpolateOnQuadraturePoints(*velocity, vel_on_quad,
					      spatial_dimension,
					      type, _not_ghost,
					      filter_element);

  Array<Real>::vector_iterator vit   = vel_on_quad.begin(spatial_dimension);
  Array<Real>::vector_iterator vend  = vel_on_quad.end(spatial_dimension);

  Vector<Real> rho_v2(nb_quadrature_points);

  Real rho = materials[material_index(type)(index)]->getRho();

  for (UInt q = 0; vit != vend; ++vit, ++q) {
    rho_v2(q) = rho * vit->dot(*vit);
  }

  AKANTU_DEBUG_OUT();

  return .5*getFEEngine().integrate(rho_v2, type, index);
}


/* -------------------------------------------------------------------------- */
Real SolidMechanicsModel::getExternalWork() {
  AKANTU_DEBUG_IN();

  Real * velo = velocity->storage();
  Real * forc = force->storage();
  Real * resi = residual->storage();
  bool * boun = blocked_dofs->storage();

  Real work = 0.;

  UInt nb_nodes = mesh.getNbNodes();

  for (UInt n = 0; n < nb_nodes; ++n) {
    bool is_local_node = mesh.isLocalOrMasterNode(n);
    bool is_not_pbc_slave_node = !isPBCSlaveNode(n);
    bool count_node = is_local_node && is_not_pbc_slave_node;

    for (UInt i = 0; i < spatial_dimension; ++i) {
      if (count_node) {
	if(*boun)
	  work -= *resi * *velo * time_step;
	else
	  work += *forc * *velo * time_step;
      }

      ++velo;
      ++forc;
      ++resi;
      ++boun;
    }
  }

  StaticCommunicator::getStaticCommunicator().allReduce(&work, 1, _so_sum);

  AKANTU_DEBUG_OUT();
  return work;
}

/* -------------------------------------------------------------------------- */
Real SolidMechanicsModel::getEnergy(const std::string & energy_id) {
  AKANTU_DEBUG_IN();

  if (energy_id == "kinetic") {
    return getKineticEnergy();
  } else if (energy_id == "external work"){
    return getExternalWork();
  }

  Real energy = 0.;
  std::vector<Material *>::iterator mat_it;
  for(mat_it = materials.begin(); mat_it != materials.end(); ++mat_it) {
    energy += (*mat_it)->getEnergy(energy_id);
  }

  /// reduction sum over all processors
  StaticCommunicator::getStaticCommunicator().allReduce(&energy, 1, _so_sum);

  AKANTU_DEBUG_OUT();
  return energy;
}
/* -------------------------------------------------------------------------- */
Real SolidMechanicsModel::getEnergy(const std::string & energy_id,
				    const ElementType & type,
				    UInt index){
  AKANTU_DEBUG_IN();

  if (energy_id == "kinetic") {
    return getKineticEnergy(type, index);
  }

  std::vector<Material *>::iterator mat_it;
  UInt mat_index   = this->material_index(type, _not_ghost)(index);
  UInt mat_loc_num = this->material_local_numbering(type, _not_ghost)(index);
  Real energy = this->materials[mat_index]->getEnergy(energy_id, type, mat_loc_num);

  AKANTU_DEBUG_OUT();
  return energy;
}

/* -------------------------------------------------------------------------- */
void SolidMechanicsModel::onElementsAdded(const Array<Element> & element_list,
					  const NewElementsEvent & event) {
  AKANTU_DEBUG_IN();

  this->getFEEngine().initShapeFunctions(_not_ghost);
  this->getFEEngine().initShapeFunctions(_ghost);

  for(UInt g = _not_ghost; g <= _ghost; ++g) {
    GhostType gt = (GhostType) g;
    Mesh::type_iterator it  = this->mesh.firstType(spatial_dimension, gt, _ek_not_defined);
    Mesh::type_iterator end = this->mesh.lastType(spatial_dimension, gt, _ek_not_defined);
    for(; it != end; ++it) {
      UInt nb_element = this->mesh.getNbElement(*it, gt);
      if(!material_index.exists(*it, gt)) {
	this->material_index          .alloc(nb_element, 1, *it, gt);
	this->material_local_numbering.alloc(nb_element, 1, *it, gt);
      } else {
	this->material_index          (*it, gt).resize(nb_element);
	this->material_local_numbering(*it, gt).resize(nb_element);
      }
    }
  }

  Array<Element>::const_iterator<Element> it  = element_list.begin();
  Array<Element>::const_iterator<Element> end = element_list.end();

  ElementTypeMapArray<UInt> filter("new_element_filter", this->getID());

  for (UInt el = 0; it != end; ++it, ++el) {
    const Element & elem = *it;

    if(!filter.exists(elem.type, elem.ghost_type))
      filter.alloc(0, 1, elem.type, elem.ghost_type);

    filter(elem.type, elem.ghost_type).push_back(elem.element);
  }

  this->assignMaterialToElements(&filter);

  std::vector<Material *>::iterator mat_it;
  for(mat_it = materials.begin(); mat_it != materials.end(); ++mat_it) {
    (*mat_it)->onElementsAdded(element_list, event);
  }

  if(method == _explicit_lumped_mass) this->assembleMassLumped();

  AKANTU_DEBUG_OUT();
}

/* -------------------------------------------------------------------------- */
void SolidMechanicsModel::onElementsRemoved(__attribute__((unused)) const Array<Element> & element_list,
					    const ElementTypeMapArray<UInt> & new_numbering,
					    const RemovedElementsEvent & event) {
  this->getFEEngine().initShapeFunctions(_not_ghost);
  this->getFEEngine().initShapeFunctions(_ghost);

  std::vector<Material *>::iterator mat_it;
  for(mat_it = materials.begin(); mat_it != materials.end(); ++mat_it) {
    (*mat_it)->onElementsRemoved(element_list, new_numbering, event);
  }
}

/* -------------------------------------------------------------------------- */
void SolidMechanicsModel::onNodesAdded(const Array<UInt> & nodes_list,
				       __attribute__((unused)) const NewNodesEvent & event) {
  AKANTU_DEBUG_IN();
  UInt nb_nodes = mesh.getNbNodes();

  if(displacement) displacement->resize(nb_nodes);
  if(mass        ) mass        ->resize(nb_nodes);
  if(velocity    ) velocity    ->resize(nb_nodes);
  if(acceleration) acceleration->resize(nb_nodes);
  if(force       ) force       ->resize(nb_nodes);
  if(residual    ) residual    ->resize(nb_nodes);
  if(blocked_dofs) blocked_dofs->resize(nb_nodes);

  if(previous_displacement) previous_displacement->resize(nb_nodes);
  if(increment_acceleration) increment_acceleration->resize(nb_nodes);
  if(increment) increment->resize(nb_nodes);

  if(current_position) current_position->resize(nb_nodes);

  delete dof_synchronizer;
  dof_synchronizer = new DOFSynchronizer(mesh, spatial_dimension);
  dof_synchronizer->initLocalDOFEquationNumbers();
  dof_synchronizer->initGlobalDOFEquationNumbers();

  std::vector<Material *>::iterator mat_it;
  for(mat_it = materials.begin(); mat_it != materials.end(); ++mat_it) {
    (*mat_it)->onNodesAdded(nodes_list, event);
  }

  if (method != _explicit_lumped_mass) {
    this->initSolver();
  }

  AKANTU_DEBUG_OUT();
}

/* -------------------------------------------------------------------------- */
void SolidMechanicsModel::onNodesRemoved(__attribute__((unused)) const Array<UInt> & element_list,
					 const Array<UInt> & new_numbering,
					 __attribute__((unused)) const RemovedNodesEvent & event) {
  if(displacement) mesh.removeNodesFromArray(*displacement, new_numbering);
  if(mass        ) mesh.removeNodesFromArray(*mass        , new_numbering);
  if(velocity    ) mesh.removeNodesFromArray(*velocity    , new_numbering);
  if(acceleration) mesh.removeNodesFromArray(*acceleration, new_numbering);
  if(force       ) mesh.removeNodesFromArray(*force       , new_numbering);
  if(residual    ) mesh.removeNodesFromArray(*residual    , new_numbering);
  if(blocked_dofs) mesh.removeNodesFromArray(*blocked_dofs, new_numbering);

  if(increment_acceleration) mesh.removeNodesFromArray(*increment_acceleration, new_numbering);
  if(increment)              mesh.removeNodesFromArray(*increment             , new_numbering);

  delete dof_synchronizer;
  dof_synchronizer = new DOFSynchronizer(mesh, spatial_dimension);
  dof_synchronizer->initLocalDOFEquationNumbers();
  dof_synchronizer->initGlobalDOFEquationNumbers();

  if (method != _explicit_lumped_mass) {
    this->initSolver();
  }

}

/* -------------------------------------------------------------------------- */
bool SolidMechanicsModel::isInternal(const std::string & field_name,
				     const ElementKind & element_kind){

  bool is_internal = false;

  /// check if at least one material contains field_id as an internal
  for (UInt m = 0; m < materials.size() && !is_internal; ++m) {
    is_internal |= materials[m]->isInternal(field_name, element_kind);
  }

  return is_internal;
}
/* -------------------------------------------------------------------------- */

ElementTypeMap<UInt> SolidMechanicsModel::getInternalDataPerElem(const std::string & field_name,
								const ElementKind & element_kind){


  if (!(this->isInternal(field_name,element_kind))) AKANTU_EXCEPTION("unknown internal " << field_name);

  for (UInt m = 0; m < materials.size() ; ++m) {
    if (materials[m]->isInternal(field_name, element_kind))
      return materials[m]->getInternalDataPerElem(field_name, element_kind);
  }

  return ElementTypeMap<UInt>();
}


/* -------------------------------------------------------------------------- */
ElementTypeMapArray<Real> & SolidMechanicsModel::flattenInternal(const std::string & field_name,
								 const ElementKind & kind,
								 const GhostType ghost_type){
  std::pair<std::string,ElementKind> key(field_name,kind);
  if (this->registered_internals.count(key) == 0){
    this->registered_internals[key] =
      new ElementTypeMapArray<Real>(field_name, this->id);
  }

  ElementTypeMapArray<Real> * internal_flat = this->registered_internals[key];
<<<<<<< HEAD
  for (UInt m = 0; m < materials.size(); ++m)
    materials[m]->flattenInternal(field_name, *internal_flat, ghost_type, kind);
=======
  for (UInt m = 0; m < materials.size(); ++m) {
    if (materials[m]->isInternal(field_name, kind))
      materials[m]->flattenInternal(field_name,*internal_flat,ghost_type,kind);
  }
>>>>>>> 5a96a726

  return  *internal_flat;
}

/* -------------------------------------------------------------------------- */
void SolidMechanicsModel::flattenAllRegisteredInternals(const ElementKind & kind){
  std::map<std::pair<std::string, ElementKind>,
	   ElementTypeMapArray<Real> *>::iterator it  = this->registered_internals.begin();
  std::map<std::pair<std::string, ElementKind>,
	   ElementTypeMapArray<Real> *>::iterator end = this->registered_internals.end();

  while (it != end){
    if (kind == it->first.second)
      this->flattenInternal(it->first.first, kind);
    ++it;
  }
}

/* -------------------------------------------------------------------------- */

void SolidMechanicsModel::onDump(){
  this->flattenAllRegisteredInternals(_ek_regular);
}
/* -------------------------------------------------------------------------- */

#ifdef AKANTU_USE_IOHELPER

dumper::Field * SolidMechanicsModel
::createElementalField(const std::string & field_name,
		       const std::string & group_name,
		       bool padding_flag,
		       const UInt & spatial_dimension,
		       const ElementKind & kind) {

  dumper::Field * field = NULL;

  if(field_name == "partitions")
    field = mesh.createElementalField<UInt, dumper::ElementPartitionField>(mesh.getConnectivities(),group_name,spatial_dimension,kind);
  else if(field_name == "material_index")
    field = mesh.createElementalField<UInt, Vector, dumper::ElementalField >(material_index,group_name,spatial_dimension,kind);
  else {
    // this copy of field_name is used to compute derivated data such as
    // strain and von mises stress that are based on grad_u and stress
    std::string field_name_copy(field_name);

    if (field_name == "strain"
	|| field_name == "Green strain"
	|| field_name == "principal strain"
	|| field_name == "principal Green strain")
      field_name_copy = "grad_u";
    else if (field_name == "Von Mises stress")
      field_name_copy = "stress";

    bool is_internal = this->isInternal(field_name_copy,kind);

    if (is_internal) {
      ElementTypeMap<UInt> nb_data_per_elem = this->getInternalDataPerElem(field_name_copy, kind);
      ElementTypeMapArray<Real> & internal_flat = this->flattenInternal(field_name_copy,kind);
      field = mesh.createElementalField<Real, dumper::InternalMaterialField>(internal_flat,
									     group_name,
									     spatial_dimension,kind,nb_data_per_elem);
      if (field_name == "strain"){
	dumper::ComputeStrain<false> * foo = new dumper::ComputeStrain<false>(*this);
	field = dumper::FieldComputeProxy::createFieldCompute(field,*foo);
      } else if (field_name == "Von Mises stress") {
	dumper::ComputeVonMisesStress * foo = new dumper::ComputeVonMisesStress(*this);
	field = dumper::FieldComputeProxy::createFieldCompute(field,*foo);
      } else if (field_name == "Green strain") {
	dumper::ComputeStrain<true> * foo = new dumper::ComputeStrain<true>(*this);
	field = dumper::FieldComputeProxy::createFieldCompute(field,*foo);
      } else if (field_name == "principal strain") {
	dumper::ComputePrincipalStrain<false> * foo = new dumper::ComputePrincipalStrain<false>(*this);
	field = dumper::FieldComputeProxy::createFieldCompute(field,*foo);
      } else if (field_name == "principal Green strain") {
	dumper::ComputePrincipalStrain<true> * foo = new dumper::ComputePrincipalStrain<true>(*this);
	field = dumper::FieldComputeProxy::createFieldCompute(field,*foo);
      }

      //treat the paddings
      if (padding_flag){
	if (field_name == "stress"){
	  if (spatial_dimension == 2) {
	    dumper::StressPadder<2> * foo = new dumper::StressPadder<2>(*this);
	    field = dumper::FieldComputeProxy::createFieldCompute(field,*foo);
	  }
	} else if (field_name == "strain" || field_name == "Green strain"){
	  if (spatial_dimension == 2) {
	    dumper::StrainPadder<2> * foo = new dumper::StrainPadder<2>(*this);
	    field = dumper::FieldComputeProxy::createFieldCompute(field,*foo);
	  }
	}
      }

      // homogenize the field
      dumper::ComputeFunctorInterface * foo =
	dumper::HomogenizerProxy::createHomogenizer(*field);

      field = dumper::FieldComputeProxy::createFieldCompute(field,*foo);

    }
  }
  return field;
}

/* -------------------------------------------------------------------------- */

dumper::Field * SolidMechanicsModel::createNodalFieldReal(const std::string & field_name,
							  const std::string & group_name,
							  bool padding_flag) {

  std::map<std::string,Array<Real>* > real_nodal_fields;
  real_nodal_fields["displacement"             ] = displacement;
  real_nodal_fields["mass"                     ] = mass;
  real_nodal_fields["velocity"                 ] = velocity;
  real_nodal_fields["acceleration"             ] = acceleration;
  real_nodal_fields["force"                    ] = force;
  real_nodal_fields["residual"                 ] = residual;
  real_nodal_fields["increment"                ] = increment;

  dumper::Field * field = NULL;
  if (padding_flag)
    field = mesh.createNodalField(real_nodal_fields[field_name],group_name, 3);
  else
    field = mesh.createNodalField(real_nodal_fields[field_name],group_name);

  return field;
}
/* -------------------------------------------------------------------------- */

dumper::Field * SolidMechanicsModel::createNodalFieldBool(const std::string & field_name,
							  const std::string & group_name,
bool padding_flag) {

  std::map<std::string,Array<bool>* > uint_nodal_fields;
  uint_nodal_fields["blocked_dofs"             ] = blocked_dofs;

  dumper::Field * field = NULL;
  field = mesh.createNodalField(uint_nodal_fields[field_name],group_name);
  return field;

}
/* -------------------------------------------------------------------------- */
#else
/* -------------------------------------------------------------------------- */

dumper::Field * SolidMechanicsModel
::createElementalField(const std::string & field_name,
		       const std::string & group_name,
		       bool padding_flag,
		       const UInt & spatial_dimension,
		       const ElementKind & kind){
  return NULL;
}

/* -------------------------------------------------------------------------- */

dumper::Field * SolidMechanicsModel::createNodalFieldReal(const std::string & field_name,
							  const std::string & group_name,
							  bool padding_flag) {
  return NULL;
}

/* -------------------------------------------------------------------------- */

dumper::Field * SolidMechanicsModel::createNodalFieldBool(const std::string & field_name,
							  const std::string & group_name,
bool padding_flag) {
  return NULL;
}

#endif
/* -------------------------------------------------------------------------- */

void SolidMechanicsModel::dump(const std::string & dumper_name) {
  this->onDump();
  EventManager::sendEvent(SolidMechanicsModelEvent::BeforeDumpEvent());
  synch_registry->synchronize(_gst_for_dump);
  mesh.dump(dumper_name);
}

/* -------------------------------------------------------------------------- */
void SolidMechanicsModel::dump(const std::string & dumper_name, UInt step) {
  this->onDump();
  EventManager::sendEvent(SolidMechanicsModelEvent::BeforeDumpEvent());
  synch_registry->synchronize(_gst_for_dump);
  mesh.dump(dumper_name, step);
}

/* ------------------------------------------------------------------------- */
void SolidMechanicsModel::dump(const std::string & dumper_name, Real time, UInt step) {
  this->onDump();
  EventManager::sendEvent(SolidMechanicsModelEvent::BeforeDumpEvent());
  synch_registry->synchronize(_gst_for_dump);
  mesh.dump(dumper_name, time, step);
}

/* -------------------------------------------------------------------------- */
void SolidMechanicsModel::dump() {
  this->onDump();
  EventManager::sendEvent(SolidMechanicsModelEvent::BeforeDumpEvent());
  mesh.dump();
}

/* -------------------------------------------------------------------------- */
void SolidMechanicsModel::dump(UInt step) {
  this->onDump();
  EventManager::sendEvent(SolidMechanicsModelEvent::BeforeDumpEvent());
  mesh.dump(step);
}

/* -------------------------------------------------------------------------- */
void SolidMechanicsModel::dump(Real time, UInt step) {
  this->onDump();
  EventManager::sendEvent(SolidMechanicsModelEvent::BeforeDumpEvent());
  mesh.dump(time, step);
}

/* -------------------------------------------------------------------------- */
void SolidMechanicsModel::computeCauchyStresses() {
  AKANTU_DEBUG_IN();

  // call compute stiffness matrix on each local elements
  std::vector<Material *>::iterator mat_it;
  for(mat_it = materials.begin(); mat_it != materials.end(); ++mat_it) {
    Material & mat = **mat_it;
    if(mat.isFiniteDeformation())
      mat.computeAllCauchyStresses(_not_ghost);
  }

  AKANTU_DEBUG_OUT();
}

/* -------------------------------------------------------------------------- */
void SolidMechanicsModel::saveStressAndStrainBeforeDamage() {
  EventManager::sendEvent(SolidMechanicsModelEvent::BeginningOfDamageIterationEvent());
}

/* -------------------------------------------------------------------------- */
void SolidMechanicsModel::updateEnergiesAfterDamage() {
  EventManager::sendEvent(SolidMechanicsModelEvent::AfterDamageEvent());
}

/* -------------------------------------------------------------------------- */
void SolidMechanicsModel::printself(std::ostream & stream, int indent) const {
  std::string space;
  for(Int i = 0; i < indent; i++, space += AKANTU_INDENT);

  stream << space << "Solid Mechanics Model [" << std::endl;
  stream << space << " + id                : " << id << std::endl;
  stream << space << " + spatial dimension : " << spatial_dimension << std::endl;
  stream << space << " + fem [" << std::endl;
  getFEEngine().printself(stream, indent + 2);
  stream << space << AKANTU_INDENT << "]" << std::endl;
  stream << space << " + nodals information [" << std::endl;
  displacement->printself(stream, indent + 2);
  mass        ->printself(stream, indent + 2);
  velocity    ->printself(stream, indent + 2);
  acceleration->printself(stream, indent + 2);
  force       ->printself(stream, indent + 2);
  residual    ->printself(stream, indent + 2);
  blocked_dofs->printself(stream, indent + 2);
  stream << space << AKANTU_INDENT << "]" << std::endl;

  stream << space << " + material information [" << std::endl;
  material_index.printself(stream, indent + 2);
  stream << space << AKANTU_INDENT << "]" << std::endl;

  stream << space << " + materials [" << std::endl;
  std::vector<Material *>::const_iterator mat_it;
  for(mat_it = materials.begin(); mat_it != materials.end(); ++mat_it) {
    const Material & mat = *(*mat_it);
    mat.printself(stream, indent + 1);
  }
  stream << space << AKANTU_INDENT << "]" << std::endl;

  stream << space << "]" << std::endl;
}

/* -------------------------------------------------------------------------- */

__END_AKANTU__<|MERGE_RESOLUTION|>--- conflicted
+++ resolved
@@ -1550,15 +1550,10 @@
   }
 
   ElementTypeMapArray<Real> * internal_flat = this->registered_internals[key];
-<<<<<<< HEAD
-  for (UInt m = 0; m < materials.size(); ++m)
-    materials[m]->flattenInternal(field_name, *internal_flat, ghost_type, kind);
-=======
   for (UInt m = 0; m < materials.size(); ++m) {
     if (materials[m]->isInternal(field_name, kind))
-      materials[m]->flattenInternal(field_name,*internal_flat,ghost_type,kind);
-  }
->>>>>>> 5a96a726
+      materials[m]->flattenInternal(field_name, *internal_flat, ghost_type, kind);
+  }
 
   return  *internal_flat;
 }
