--- conflicted
+++ resolved
@@ -93,7 +93,6 @@
  * dimension of the problem is assumed to be the on of the mesh
  * @param id an id to identify the model
  */
-<<<<<<< HEAD
 SolidMechanicsModel::SolidMechanicsModel(Mesh & mesh,
 					 UInt dim,
 					 const ID & id,
@@ -115,20 +114,6 @@
   are_materials_instantiated(false),
   non_local_manager(NULL),
   pbc_synch(NULL) {
-=======
-SolidMechanicsModel::SolidMechanicsModel(Mesh & mesh, UInt dim, const ID & id,
-                                         const MemoryID & memory_id)
-    : Model(mesh, dim, id, memory_id), BoundaryCondition<SolidMechanicsModel>(),
-      time_step(NAN), f_m2a(1.0), mass_matrix(NULL),
-      velocity_damping_matrix(NULL), stiffness_matrix(NULL),
-      jacobian_matrix(NULL), material_index("material index", id),
-      material_local_numbering("material local numbering", id),
-      material_selector(new DefaultMaterialSelector(material_index)),
-      is_default_material_selector(true), integrator(NULL),
-      increment_flag(false), solver(NULL), synch_parallel(NULL),
-      are_materials_instantiated(false), non_local_manager(NULL),
-      pbc_synch(NULL) {
->>>>>>> 74ee2c60
 
   AKANTU_DEBUG_IN();
 
@@ -931,15 +916,9 @@
 }
 
 /* -------------------------------------------------------------------------- */
-<<<<<<< HEAD
 template<>
 bool SolidMechanicsModel::testConvergence<_scc_increment>(Real tolerance, Real & error,
 							  StaticCommunicator & comm){
-=======
-template <>
-bool SolidMechanicsModel::testConvergence<_scc_increment>(Real tolerance,
-                                                          Real & error) {
->>>>>>> 74ee2c60
   AKANTU_DEBUG_IN();
 
   UInt nb_nodes = displacement->getSize();
@@ -991,14 +970,9 @@
 }
 
 /* -------------------------------------------------------------------------- */
-<<<<<<< HEAD
 template<>
 bool SolidMechanicsModel::testConvergence<_scc_residual>(Real tolerance, Real & norm, StaticCommunicator & comm) {
-=======
-template <>
-bool SolidMechanicsModel::testConvergence<_scc_residual>(Real tolerance,
-                                                         Real & norm) {
->>>>>>> 74ee2c60
+
   AKANTU_DEBUG_IN();
 
   UInt nb_nodes = residual->getSize();
@@ -1036,16 +1010,10 @@
 }
 
 /* -------------------------------------------------------------------------- */
-<<<<<<< HEAD
 template<>
 bool SolidMechanicsModel::testConvergence<_scc_residual_mass_wgh>(Real tolerance,
 								  Real & norm,
 								  StaticCommunicator & comm) {
-=======
-template <>
-bool SolidMechanicsModel::testConvergence<_scc_residual_mass_wgh>(
-    Real tolerance, Real & norm) {
->>>>>>> 74ee2c60
   AKANTU_DEBUG_IN();
 
   UInt nb_nodes = residual->getSize();
