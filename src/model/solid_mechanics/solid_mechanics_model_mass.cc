/**
 * @file   solid_mechanics_model_mass.cc
 *
 * @author Nicolas Richart <nicolas.richart@epfl.ch>
 *
 * @date creation: Tue Oct 05 2010
 * @date last modification: Fri Oct 16 2015
 *
 * @brief  function handling mass computation
 *
 * @section LICENSE
 *
 * Copyright (©)  2010-2012, 2014,  2015 EPFL  (Ecole Polytechnique  Fédérale de
 * Lausanne)  Laboratory (LSMS  -  Laboratoire de  Simulation  en Mécanique  des
 * Solides)
 *
 * Akantu is free  software: you can redistribute it and/or  modify it under the
 * terms  of the  GNU Lesser  General Public  License as  published by  the Free
 * Software Foundation, either version 3 of the License, or (at your option) any
 * later version.
 *
 * Akantu is  distributed in the  hope that it  will be useful, but  WITHOUT ANY
 * WARRANTY; without even the implied warranty of MERCHANTABILITY or FITNESS FOR
 * A  PARTICULAR PURPOSE. See  the GNU  Lesser General  Public License  for more
 * details.
 *
 * You should  have received  a copy  of the GNU  Lesser General  Public License
 * along with Akantu. If not, see <http://www.gnu.org/licenses/>.
 *
 */

/* -------------------------------------------------------------------------- */
#include "material.hh"
#include "model_solver.hh"
#include "solid_mechanics_model.hh"
/* -------------------------------------------------------------------------- */

__BEGIN_AKANTU__

/* -------------------------------------------------------------------------- */
void SolidMechanicsModel::assembleMassLumped() {
  AKANTU_DEBUG_IN();

  UInt nb_nodes = mesh.getNbNodes();

  if (this->mass == NULL) {
    std::stringstream sstr_mass;
    sstr_mass << id << ":mass";
    mass = &(alloc<Real>(sstr_mass.str(), nb_nodes, spatial_dimension, 0));
  } else {
    mass->clear();
  }

  if (!this->getDOFManager().hasLumpedMatrix("M")) {
    this->getDOFManager().getNewLumpedMatrix("M");
  }

  this->getDOFManager().clearLumpedMatrix("M");

  assembleMassLumped(_not_ghost);
  assembleMassLumped(_ghost);

  this->getDOFManager().getLumpedMatrixPerDOFs("displacement", "M",
                                               *(this->mass));

/// for not connected nodes put mass to one in order to avoid
#if !defined(AKANTU_NDEBUG)
  bool has_unconnected_nodes = false;
  auto mass_it =
      mass->begin_reinterpret(mass->getSize() * mass->getNbComponent());
  auto mass_end =
      mass->end_reinterpret(mass->getSize() * mass->getNbComponent());
  for (; mass_it != mass_end; ++mass_it) {
    if (std::abs(*mass_it) < std::numeric_limits<Real>::epsilon() ||
        Math::isnan(*mass_it)) {
      has_unconnected_nodes = true;
      break;
    }
  }

  if(has_unconnected_nodes)
    AKANTU_DEBUG_WARNING("There are nodes that seem to not be connected to any "
                         "elements, beware that they have lumped mass of 0.");
#endif

  this->synchronize(_gst_smm_mass);
  AKANTU_DEBUG_OUT();
}

/* -------------------------------------------------------------------------- */
void SolidMechanicsModel::assembleMassLumped(GhostType ghost_type) {
  AKANTU_DEBUG_IN();

  FEEngine & fem = getFEEngine();

  Array<Real> rho(0, spatial_dimension);

  Mesh::type_iterator it = mesh.firstType(spatial_dimension, ghost_type);
  Mesh::type_iterator end = mesh.lastType(spatial_dimension, ghost_type);
  for (; it != end; ++it) {
    ElementType type = *it;

    computeRho(rho, type, ghost_type);

    fem.assembleFieldLumped(rho, "M", "displacement", this->getDOFManager(),
                            type, ghost_type);
  }

  AKANTU_DEBUG_OUT();
}

/* -------------------------------------------------------------------------- */
void SolidMechanicsModel::assembleMass() {
  AKANTU_DEBUG_IN();

  if (!this->getDOFManager().hasMatrix("M")) {
    this->getDOFManager().getNewMatrix("M", "J");
  }

  this->getDOFManager().clearMatrix("M");
  assembleMass(_not_ghost);

  AKANTU_DEBUG_OUT();
}

class ComputeRhoFunctor {
public:
<<<<<<< HEAD
  explicit ComputeRhoFunctor(const SolidMechanicsModel & model) : model(model){};

  void
  operator()(Matrix<Real> & rho, const Element & element,
             __attribute__((unused)) const Matrix<Real> quad_coords) const {
    const Array<UInt> & mat_indexes =
        model.getMaterialByElement(element.type, element.ghost_type);
    Real mat_rho =
        model.getMaterial(mat_indexes(element.element)).getParam("rho");
=======
  ComputeRhoFunctor(const SolidMechanicsModel & model) : model(model){};

  void operator()(Matrix<Real> & rho, const Element & element,
                  __attribute__((unused)) const Matrix<Real> quad_coords) const {
    const Array<UInt> & mat_indexes =
        model.getMaterialByElement(element.type, element.ghost_type);
    Real mat_rho =
      model.getMaterial(mat_indexes(element.element)).getParam<Real>("rho");
>>>>>>> b39ae574
    rho.set(mat_rho);
  }

private:
  const SolidMechanicsModel & model;
};

/* -------------------------------------------------------------------------- */
void SolidMechanicsModel::assembleMass(GhostType ghost_type) {
  AKANTU_DEBUG_IN();

  MyFEEngineType & fem = getFEEngineClass<MyFEEngineType>();

  ComputeRhoFunctor compute_rho(*this);

  Mesh::type_iterator it = mesh.firstType(spatial_dimension, ghost_type);
  Mesh::type_iterator end = mesh.lastType(spatial_dimension, ghost_type);
  for (; it != end; ++it) {
    ElementType type = *it;
<<<<<<< HEAD
    fem.assembleFieldMatrix(compute_rho, "M", "displacement",
                            this->getDOFManager(), type, ghost_type);
=======
    
    //computeRho(compute_rho, type, ghost_type);
    fem.assembleFieldMatrix(compute_rho, spatial_dimension, *mass_matrix, type, ghost_type);
>>>>>>> b39ae574
  }

  AKANTU_DEBUG_OUT();
}

/* -------------------------------------------------------------------------- */
void SolidMechanicsModel::computeRho(Array<Real> & rho, ElementType type,
                                     GhostType ghost_type) {
  AKANTU_DEBUG_IN();

  FEEngine & fem = this->getFEEngine();
  UInt nb_element = fem.getMesh().getNbElement(type, ghost_type);

  Array<UInt> & mat_indexes = this->material_index(type, ghost_type);

  UInt nb_quadrature_points = fem.getNbIntegrationPoints(type);

  rho.resize(nb_element * nb_quadrature_points);
  Array<Real>::vector_iterator rho_it = rho.begin(spatial_dimension);

  /// compute @f$ rho @f$ for each nodes of each element
  for (UInt el = 0; el < nb_element; ++el) {
    /// here rho is constant in an element
<<<<<<< HEAD
    Real mat_rho = this->materials[mat_indexes(el)]->getParam("rho");
=======
    Real mat_rho = mat_val[mat_indexes(el)]->getParam<Real>("rho");
>>>>>>> b39ae574

    for (UInt n = 0; n < nb_quadrature_points; ++n, ++rho_it) {
      (*rho_it).set(mat_rho);
    }
  }

  AKANTU_DEBUG_OUT();
}

__END_AKANTU__<|MERGE_RESOLUTION|>--- conflicted
+++ resolved
@@ -125,26 +125,14 @@
 
 class ComputeRhoFunctor {
 public:
-<<<<<<< HEAD
   explicit ComputeRhoFunctor(const SolidMechanicsModel & model) : model(model){};
-
-  void
-  operator()(Matrix<Real> & rho, const Element & element,
-             __attribute__((unused)) const Matrix<Real> quad_coords) const {
-    const Array<UInt> & mat_indexes =
-        model.getMaterialByElement(element.type, element.ghost_type);
-    Real mat_rho =
-        model.getMaterial(mat_indexes(element.element)).getParam("rho");
-=======
-  ComputeRhoFunctor(const SolidMechanicsModel & model) : model(model){};
 
   void operator()(Matrix<Real> & rho, const Element & element,
                   __attribute__((unused)) const Matrix<Real> quad_coords) const {
     const Array<UInt> & mat_indexes =
         model.getMaterialByElement(element.type, element.ghost_type);
     Real mat_rho =
-      model.getMaterial(mat_indexes(element.element)).getParam<Real>("rho");
->>>>>>> b39ae574
+        model.getMaterial(mat_indexes(element.element)).getParam("rho");
     rho.set(mat_rho);
   }
 
@@ -164,14 +152,8 @@
   Mesh::type_iterator end = mesh.lastType(spatial_dimension, ghost_type);
   for (; it != end; ++it) {
     ElementType type = *it;
-<<<<<<< HEAD
     fem.assembleFieldMatrix(compute_rho, "M", "displacement",
                             this->getDOFManager(), type, ghost_type);
-=======
-    
-    //computeRho(compute_rho, type, ghost_type);
-    fem.assembleFieldMatrix(compute_rho, spatial_dimension, *mass_matrix, type, ghost_type);
->>>>>>> b39ae574
   }
 
   AKANTU_DEBUG_OUT();
@@ -195,11 +177,7 @@
   /// compute @f$ rho @f$ for each nodes of each element
   for (UInt el = 0; el < nb_element; ++el) {
     /// here rho is constant in an element
-<<<<<<< HEAD
     Real mat_rho = this->materials[mat_indexes(el)]->getParam("rho");
-=======
-    Real mat_rho = mat_val[mat_indexes(el)]->getParam<Real>("rho");
->>>>>>> b39ae574
 
     for (UInt n = 0; n < nb_quadrature_points; ++n, ++rho_it) {
       (*rho_it).set(mat_rho);
