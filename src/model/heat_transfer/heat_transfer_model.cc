/**
 * @file   heat_transfer_model.cc
 *
 * @author Guillaume Anciaux <guillaume.anciaux@epfl.ch>
 * @author Lucas Frerot <lucas.frerot@epfl.ch>
 * @author Emil Gallyamov <emil.gallyamov@epfl.ch>
 * @author David Simon Kammer <david.kammer@epfl.ch>
 * @author Srinivasa Babu Ramisetti <srinivasa.ramisetti@epfl.ch>
 * @author Nicolas Richart <nicolas.richart@epfl.ch>
 * @author Rui Wang <rui.wang@epfl.ch>
 *
 * @date creation: Sun May 01 2011
 * @date last modification: Tue Feb 20 2018
 *
 * @brief  Implementation of HeatTransferModel class
 *
 * @section LICENSE
 *
 * Copyright (©)  2010-2018 EPFL (Ecole Polytechnique Fédérale de Lausanne)
 * Laboratory (LSMS - Laboratoire de Simulation en Mécanique des Solides)
 *
 * Akantu is free  software: you can redistribute it and/or  modify it under the
 * terms  of the  GNU Lesser  General Public  License as published by  the Free
 * Software Foundation, either version 3 of the License, or (at your option) any
 * later version.
 *
 * Akantu is  distributed in the  hope that it  will be useful, but  WITHOUT ANY
 * WARRANTY; without even the implied warranty of MERCHANTABILITY or FITNESS FOR
 * A PARTICULAR PURPOSE. See  the GNU  Lesser General  Public License  for more
 * details.
 *
 * You should  have received  a copy  of the GNU  Lesser General  Public License
 * along with Akantu. If not, see <http://www.gnu.org/licenses/>.
 *
 */

/* -------------------------------------------------------------------------- */
#include "heat_transfer_model.hh"
#include "dumpable_inline_impl.hh"
#include "element_synchronizer.hh"
#include "fe_engine_template.hh"
#include "generalized_trapezoidal.hh"
#include "group_manager_inline_impl.cc"
#include "integrator_gauss.hh"
#include "mesh.hh"
#include "parser.hh"
#include "shape_lagrange.hh"

#ifdef AKANTU_USE_IOHELPER
#include "dumper_element_partition.hh"
#include "dumper_elemental_field.hh"
#include "dumper_internal_material_field.hh"
#include "dumper_iohelper_paraview.hh"
#endif

/* -------------------------------------------------------------------------- */
namespace akantu {

namespace heat_transfer {
  namespace details {
    class ComputeRhoFunctor {
    public:
      ComputeRhoFunctor(const HeatTransferModel & model) : model(model){};

      void operator()(Matrix<Real> & rho, const Element &) const {
        rho.set(model.getCapacity() * model.getDensity());
      }

    private:
      const HeatTransferModel & model;
    };
  } // namespace details
} // namespace heat_transfer

/* -------------------------------------------------------------------------- */
HeatTransferModel::HeatTransferModel(Mesh & mesh, UInt dim, const ID & id,
                                     const MemoryID & memory_id)
    : Model(mesh, ModelType::_heat_transfer_model, dim, id, memory_id),
      temperature_gradient("temperature_gradient", id),
      temperature_on_qpoints("temperature_on_qpoints", id),
      conductivity_on_qpoints("conductivity_on_qpoints", id),
      k_gradt_on_qpoints("k_gradt_on_qpoints", id) {
  AKANTU_DEBUG_IN();

  conductivity = Matrix<Real>(this->spatial_dimension, this->spatial_dimension);

  this->initDOFManager();

  this->registerDataAccessor(*this);

  if (this->mesh.isDistributed()) {
    auto & synchronizer = this->mesh.getElementSynchronizer();
    this->registerSynchronizer(synchronizer, SynchronizationTag::_htm_temperature);
    this->registerSynchronizer(synchronizer, SynchronizationTag::_htm_gradient_temperature);
  }

  registerFEEngineObject<FEEngineType>(id + ":fem", mesh, spatial_dimension);

#ifdef AKANTU_USE_IOHELPER
  this->mesh.registerDumper<DumperParaview>("heat_transfer", id, true);
  this->mesh.addDumpMesh(mesh, spatial_dimension, _not_ghost, _ek_regular);
#endif

  this->registerParam("conductivity", conductivity, _pat_parsmod);
  this->registerParam("conductivity_variation", conductivity_variation, 0.,
                      _pat_parsmod);
  this->registerParam("temperature_reference", T_ref, 0., _pat_parsmod);
  this->registerParam("capacity", capacity, _pat_parsmod);
  this->registerParam("density", density, _pat_parsmod);

  AKANTU_DEBUG_OUT();
}

/* -------------------------------------------------------------------------- */
void HeatTransferModel::initModel() {
  auto & fem = this->getFEEngine();
  fem.initShapeFunctions(_not_ghost);
  fem.initShapeFunctions(_ghost);

  temperature_on_qpoints.initialize(fem, _nb_component = 1);
  temperature_gradient.initialize(fem, _nb_component = spatial_dimension);
  conductivity_on_qpoints.initialize(fem, _nb_component = spatial_dimension *
                                                          spatial_dimension);
  k_gradt_on_qpoints.initialize(fem, _nb_component = spatial_dimension);
}

/* -------------------------------------------------------------------------- */
FEEngine & HeatTransferModel::getFEEngineBoundary(const ID & name) {
  return aka::as_type<FEEngine>(getFEEngineClassBoundary<FEEngineType>(name));
}

/* -------------------------------------------------------------------------- */
template <typename T>
void HeatTransferModel::allocNodalField(Array<T> *& array, const ID & name) {
  if (array == nullptr) {
    UInt nb_nodes = mesh.getNbNodes();
    std::stringstream sstr_disp;
    sstr_disp << id << ":" << name;

    array = &(alloc<T>(sstr_disp.str(), nb_nodes, 1, T()));
  }
}

/* -------------------------------------------------------------------------- */
HeatTransferModel::~HeatTransferModel() = default;

/* -------------------------------------------------------------------------- */
void HeatTransferModel::assembleCapacityLumped(const GhostType & ghost_type) {
  AKANTU_DEBUG_IN();

  auto & fem = getFEEngineClass<FEEngineType>();
  heat_transfer::details::ComputeRhoFunctor compute_rho(*this);

  for (auto & type :
       mesh.elementTypes(spatial_dimension, ghost_type, _ek_regular)) {
    fem.assembleFieldLumped(compute_rho, "M", "temperature",
                            this->getDOFManager(), type, ghost_type);
  }

  AKANTU_DEBUG_OUT();
}

/* -------------------------------------------------------------------------- */
MatrixType HeatTransferModel::getMatrixType(const ID & matrix_id) {
  if (matrix_id == "K" or matrix_id == "M") {
    return _symmetric;
  }

  return _mt_not_defined;
}

/* -------------------------------------------------------------------------- */
void HeatTransferModel::assembleMatrix(const ID & matrix_id) {
  if (matrix_id == "K") {
    this->assembleConductivityMatrix();
  } else if (matrix_id == "M" and need_to_reassemble_capacity) {
    this->assembleCapacity();
  }
}

/* -------------------------------------------------------------------------- */
void HeatTransferModel::assembleLumpedMatrix(const ID & matrix_id) {
  if (matrix_id == "M" and need_to_reassemble_capacity) {
    this->assembleCapacityLumped();
  }
}

/* -------------------------------------------------------------------------- */
void HeatTransferModel::assembleResidual() {
  AKANTU_DEBUG_IN();

  this->assembleInternalHeatRate();

  this->getDOFManager().assembleToResidual("temperature",
                                           *this->external_heat_rate, 1);
  this->getDOFManager().assembleToResidual("temperature",
                                           *this->internal_heat_rate, 1);

  AKANTU_DEBUG_OUT();
}

/* -------------------------------------------------------------------------- */
void HeatTransferModel::predictor() { ++temperature_release; }

/* -------------------------------------------------------------------------- */
void HeatTransferModel::assembleCapacityLumped() {
  AKANTU_DEBUG_IN();

  if (!this->getDOFManager().hasLumpedMatrix("M")) {
    this->getDOFManager().getNewLumpedMatrix("M");
  }

  this->getDOFManager().clearLumpedMatrix("M");

  assembleCapacityLumped(_not_ghost);
  assembleCapacityLumped(_ghost);

  need_to_reassemble_capacity_lumped = false;

  AKANTU_DEBUG_OUT();
}

/* -------------------------------------------------------------------------- */
void HeatTransferModel::initSolver(TimeStepSolverType time_step_solver_type,
                                   NonLinearSolverType) {
  DOFManager & dof_manager = this->getDOFManager();

  this->allocNodalField(this->temperature, "temperature");
  this->allocNodalField(this->external_heat_rate, "external_heat_rate");
  this->allocNodalField(this->internal_heat_rate, "internal_heat_rate");
  this->allocNodalField(this->blocked_dofs, "blocked_dofs");

  if (!dof_manager.hasDOFs("temperature")) {
    dof_manager.registerDOFs("temperature", *this->temperature, _dst_nodal);
    dof_manager.registerBlockedDOFs("temperature", *this->blocked_dofs);
  }

  if (time_step_solver_type == TimeStepSolverType::_dynamic ||
      time_step_solver_type == TimeStepSolverType::_dynamic_lumped) {
    this->allocNodalField(this->temperature_rate, "temperature_rate");

    if (!dof_manager.hasDOFsDerivatives("temperature", 1)) {
      dof_manager.registerDOFsDerivative("temperature", 1,
                                         *this->temperature_rate);
    }
  }
}

/* -------------------------------------------------------------------------- */
std::tuple<ID, TimeStepSolverType>
HeatTransferModel::getDefaultSolverID(const AnalysisMethod & method) {
  switch (method) {
  case _explicit_lumped_mass: {
    return std::make_tuple("explicit_lumped", TimeStepSolverType::_dynamic_lumped);
  }
  case _static: {
    return std::make_tuple("static", TimeStepSolverType::_static);
  }
  case _implicit_dynamic: {
    return std::make_tuple("implicit", TimeStepSolverType::_dynamic);
  }
  default:
    return std::make_tuple("unknown", TimeStepSolverType::_not_defined);
  }
}

/* -------------------------------------------------------------------------- */
ModelSolverOptions HeatTransferModel::getDefaultSolverOptions(
    const TimeStepSolverType & type) const {
  ModelSolverOptions options;

  switch (type) {
  case TimeStepSolverType::_dynamic_lumped: {
    options.non_linear_solver_type = NonLinearSolverType::_lumped;
    options.integration_scheme_type["temperature"] = IntegrationSchemeType::_forward_euler;
    options.solution_type["temperature"] = IntegrationScheme::_temperature_rate;
    break;
  }
  case TimeStepSolverType::_static: {
    options.non_linear_solver_type = NonLinearSolverType::_newton_raphson;
    options.integration_scheme_type["temperature"] = IntegrationSchemeType::_pseudo_time;
    options.solution_type["temperature"] = IntegrationScheme::_not_defined;
    break;
  }
  case TimeStepSolverType::_dynamic: {
    if (this->method == _explicit_consistent_mass) {
      options.non_linear_solver_type = NonLinearSolverType::_newton_raphson;
      options.integration_scheme_type["temperature"] = IntegrationSchemeType::_forward_euler;
      options.solution_type["temperature"] =
          IntegrationScheme::_temperature_rate;
    } else {
      options.non_linear_solver_type = NonLinearSolverType::_newton_raphson;
      options.integration_scheme_type["temperature"] = IntegrationSchemeType::_backward_euler;
      options.solution_type["temperature"] = IntegrationScheme::_temperature;
    }
    break;
  }
  default:
    AKANTU_EXCEPTION(type << " is not a valid time step solver type");
  }

  return options;
}

/* -------------------------------------------------------------------------- */
void HeatTransferModel::assembleConductivityMatrix() {
  AKANTU_DEBUG_IN();

  this->computeConductivityOnQuadPoints(_not_ghost);
  if (conductivity_release[_not_ghost] == conductivity_matrix_release)
    return;

  if (!this->getDOFManager().hasMatrix("K")) {
    this->getDOFManager().getNewMatrix("K", getMatrixType("K"));
  }
  this->getDOFManager().clearMatrix("K");

  switch (mesh.getSpatialDimension()) {
  case 1:
    this->assembleConductivityMatrix<1>(_not_ghost);
    break;
  case 2:
    this->assembleConductivityMatrix<2>(_not_ghost);
    break;
  case 3:
    this->assembleConductivityMatrix<3>(_not_ghost);
    break;
  }

  AKANTU_DEBUG_OUT();
}

/* -------------------------------------------------------------------------- */
template <UInt dim>
void HeatTransferModel::assembleConductivityMatrix(
    const GhostType & ghost_type) {
  AKANTU_DEBUG_IN();

  auto & fem = this->getFEEngine();

  for (auto && type :
       mesh.elementTypes(spatial_dimension, ghost_type, _ek_regular)) {
    auto nb_element = mesh.getNbElement(type, ghost_type);
    auto nb_nodes_per_element = Mesh::getNbNodesPerElement(type);
    auto nb_quadrature_points = fem.getNbIntegrationPoints(type, ghost_type);

    auto bt_d_b = std::make_unique<Array<Real>>(
        nb_element * nb_quadrature_points,
        nb_nodes_per_element * nb_nodes_per_element, "B^t*D*B");

    fem.computeBtDB(conductivity_on_qpoints(type, ghost_type), *bt_d_b, 2, type,
                    ghost_type);

    /// compute @f$ k_e = \int_e \mathbf{B}^t * \mathbf{D} * \mathbf{B}@f$
    auto K_e = std::make_unique<Array<Real>>(
        nb_element, nb_nodes_per_element * nb_nodes_per_element, "K_e");

    fem.integrate(*bt_d_b, *K_e, nb_nodes_per_element * nb_nodes_per_element,
                  type, ghost_type);

    this->getDOFManager().assembleElementalMatricesToMatrix(
        "K", "temperature", *K_e, type, ghost_type, _symmetric);
  }

  conductivity_matrix_release = conductivity_release[ghost_type];

  AKANTU_DEBUG_OUT();
}

/* -------------------------------------------------------------------------- */
void HeatTransferModel::computeConductivityOnQuadPoints(
    const GhostType & ghost_type) {
  // if already computed once check if need to compute
  if (not initial_conductivity[ghost_type]) {
    // if temperature did not change, condictivity will not vary
    if (temperature_release == conductivity_release[ghost_type])
      return;

    // if conductivity_variation is 0 no need to recompute
    if (conductivity_variation == 0.)
      return;
  }

  for (auto & type :
       mesh.elementTypes(spatial_dimension, ghost_type, _ek_regular)) {
    auto & temperature_interpolated = temperature_on_qpoints(type, ghost_type);

    // compute the temperature on quadrature points
    this->getFEEngine().interpolateOnIntegrationPoints(
        *temperature, temperature_interpolated, 1, type, ghost_type);

    auto & cond = conductivity_on_qpoints(type, ghost_type);
    for (auto && tuple :
         zip(make_view(cond, spatial_dimension, spatial_dimension),
             temperature_interpolated)) {
      auto & C = std::get<0>(tuple);
      auto & T = std::get<1>(tuple);
      C = conductivity;

      Matrix<Real> variation(spatial_dimension, spatial_dimension,
                             conductivity_variation * (T - T_ref));
      // @TODO: Guillaume are you sure ? why due you compute variation then ?
      C += conductivity_variation;
    }
  }

  conductivity_release[ghost_type] = temperature_release;
  initial_conductivity[ghost_type] = false;

  AKANTU_DEBUG_OUT();
}

/* -------------------------------------------------------------------------- */
void HeatTransferModel::computeKgradT(const GhostType & ghost_type) {
  computeConductivityOnQuadPoints(ghost_type);

  for (auto & type :
       mesh.elementTypes(spatial_dimension, ghost_type, _ek_regular)) {
    auto & gradient = temperature_gradient(type, ghost_type);
    this->getFEEngine().gradientOnIntegrationPoints(*temperature, gradient, 1,
                                                    type, ghost_type);

    for (auto && values :
         zip(make_view(conductivity_on_qpoints(type, ghost_type),
                       spatial_dimension, spatial_dimension),
             make_view(gradient, spatial_dimension),
             make_view(k_gradt_on_qpoints(type, ghost_type),
                       spatial_dimension))) {
      const auto & C = std::get<0>(values);
      const auto & BT = std::get<1>(values);
      auto & k_BT = std::get<2>(values);

      k_BT.mul<false>(C, BT);
    }
  }

  AKANTU_DEBUG_OUT();
}

/* -------------------------------------------------------------------------- */
void HeatTransferModel::assembleInternalHeatRate() {
  AKANTU_DEBUG_IN();

  this->internal_heat_rate->clear();

  this->synchronize(SynchronizationTag::_htm_temperature);
  auto & fem = this->getFEEngine();

  for (auto ghost_type : ghost_types) {
    // compute k \grad T
    computeKgradT(ghost_type);

    for (auto type :
         mesh.elementTypes(spatial_dimension, ghost_type, _ek_regular)) {
      UInt nb_nodes_per_element = Mesh::getNbNodesPerElement(type);

      auto & k_gradt_on_qpoints_vect = k_gradt_on_qpoints(type, ghost_type);

      UInt nb_quad_points = k_gradt_on_qpoints_vect.size();
      Array<Real> bt_k_gT(nb_quad_points, nb_nodes_per_element);
      fem.computeBtD(k_gradt_on_qpoints_vect, bt_k_gT, type, ghost_type);

      UInt nb_elements = mesh.getNbElement(type, ghost_type);
      Array<Real> int_bt_k_gT(nb_elements, nb_nodes_per_element);

      fem.integrate(bt_k_gT, int_bt_k_gT, nb_nodes_per_element, type,
                    ghost_type);

      this->getDOFManager().assembleElementalArrayLocalArray(
          int_bt_k_gT, *this->internal_heat_rate, type, ghost_type, -1);
    }
  }
  AKANTU_DEBUG_OUT();
}

/* -------------------------------------------------------------------------- */
Real HeatTransferModel::getStableTimeStep() {
  AKANTU_DEBUG_IN();

  Real el_size;
  Real min_el_size = std::numeric_limits<Real>::max();
  Real conductivitymax = conductivity(0, 0);

  // get the biggest parameter from k11 until k33//
  for (UInt i = 0; i < spatial_dimension; i++)
    for (UInt j = 0; j < spatial_dimension; j++)
      conductivitymax = std::max(conductivity(i, j), conductivitymax);

  for (auto & type :
       mesh.elementTypes(spatial_dimension, _not_ghost, _ek_regular)) {

    UInt nb_nodes_per_element = mesh.getNbNodesPerElement(type);

    Array<Real> coord(0, nb_nodes_per_element * spatial_dimension);
    FEEngine::extractNodalToElementField(mesh, mesh.getNodes(), coord, type,
                                         _not_ghost);

    auto el_coord = coord.begin(spatial_dimension, nb_nodes_per_element);
    UInt nb_element = mesh.getNbElement(type);

    for (UInt el = 0; el < nb_element; ++el, ++el_coord) {
      el_size = getFEEngine().getElementInradius(*el_coord, type);
      min_el_size = std::min(min_el_size, el_size);
    }

    AKANTU_DEBUG_INFO("The minimum element size : "
                      << min_el_size
                      << " and the max conductivity is : " << conductivitymax);
  }

  Real min_dt = 2. * min_el_size * min_el_size / 4. * density * capacity /
                conductivitymax;

  mesh.getCommunicator().allReduce(min_dt, SynchronizerOperation::_min);

  AKANTU_DEBUG_OUT();

  return min_dt;
}
/* -------------------------------------------------------------------------- */

void HeatTransferModel::setTimeStep(Real time_step, const ID & solver_id) {
  Model::setTimeStep(time_step, solver_id);

#if defined(AKANTU_USE_IOHELPER)
  this->mesh.getDumper("heat_transfer").setTimeStep(time_step);
#endif
}

/* -------------------------------------------------------------------------- */
void HeatTransferModel::readMaterials() {
  auto sect = this->getParserSection();

  if (not std::get<1>(sect)) {
    const auto & section = std::get<0>(sect);
    this->parseSection(section);
  }

  conductivity_on_qpoints.set(conductivity);
}

/* -------------------------------------------------------------------------- */
void HeatTransferModel::initFullImpl(const ModelOptions & options) {
  Model::initFullImpl(options);

  readMaterials();
}

/* -------------------------------------------------------------------------- */
void HeatTransferModel::assembleCapacity() {
  AKANTU_DEBUG_IN();
  auto ghost_type = _not_ghost;

  this->getDOFManager().clearMatrix("M");

  auto & fem = getFEEngineClass<FEEngineType>();

  heat_transfer::details::ComputeRhoFunctor rho_functor(*this);

  for (auto && type :
       mesh.elementTypes(spatial_dimension, ghost_type, _ek_regular)) {
    fem.assembleFieldMatrix(rho_functor, "M", "temperature",
                            this->getDOFManager(), type, ghost_type);
  }

  need_to_reassemble_capacity = false;

  AKANTU_DEBUG_OUT();
}

/* -------------------------------------------------------------------------- */
void HeatTransferModel::computeRho(Array<Real> & rho, ElementType type,
                                   GhostType ghost_type) {
  AKANTU_DEBUG_IN();

  FEEngine & fem = this->getFEEngine();
  UInt nb_element = mesh.getNbElement(type, ghost_type);
  UInt nb_quadrature_points = fem.getNbIntegrationPoints(type, ghost_type);

  rho.resize(nb_element * nb_quadrature_points);
  rho.set(this->capacity);

  // Real * rho_1_val = rho.storage();
  // /// compute @f$ rho @f$ for each nodes of each element
  // for (UInt el = 0; el < nb_element; ++el) {
  //   for (UInt n = 0; n < nb_quadrature_points; ++n) {
  //     *rho_1_val++ = this->capacity;
  //   }
  // }

  AKANTU_DEBUG_OUT();
}

/* -------------------------------------------------------------------------- */
Real HeatTransferModel::computeThermalEnergyByNode() {
  AKANTU_DEBUG_IN();

  Real ethermal = 0.;

  for (auto && pair : enumerate(make_view(
           *internal_heat_rate, internal_heat_rate->getNbComponent()))) {
    auto n = std::get<0>(pair);
    auto & heat_rate = std::get<1>(pair);

    Real heat = 0.;
    bool is_local_node = mesh.isLocalOrMasterNode(n);
<<<<<<< HEAD
    bool count_node = is_local_node;
=======
    // bool is_not_pbc_slave_node = !isPBCSlaveNode(n);
    bool count_node = is_local_node; // && is_not_pbc_slave_node;
>>>>>>> 05ff840c

    for (UInt i = 0; i < heat_rate.size(); ++i) {
      if (count_node)
        heat += heat_rate[i] * time_step;
    }
    ethermal += heat;
  }

  mesh.getCommunicator().allReduce(ethermal, SynchronizerOperation::_sum);

  AKANTU_DEBUG_OUT();
  return ethermal;
}

/* -------------------------------------------------------------------------- */
template <class iterator>
void HeatTransferModel::getThermalEnergy(
    iterator Eth, Array<Real>::const_iterator<Real> T_it,
    Array<Real>::const_iterator<Real> T_end) const {
  for (; T_it != T_end; ++T_it, ++Eth) {
    *Eth = capacity * density * *T_it;
  }
}

/* -------------------------------------------------------------------------- */
Real HeatTransferModel::getThermalEnergy(const ElementType & type, UInt index) {
  AKANTU_DEBUG_IN();

  UInt nb_quadrature_points = getFEEngine().getNbIntegrationPoints(type);
  Vector<Real> Eth_on_quarature_points(nb_quadrature_points);

  auto T_it = this->temperature_on_qpoints(type).begin();
  T_it += index * nb_quadrature_points;

  auto T_end = T_it + nb_quadrature_points;

  getThermalEnergy(Eth_on_quarature_points.storage(), T_it, T_end);

  return getFEEngine().integrate(Eth_on_quarature_points, type, index);
}

/* -------------------------------------------------------------------------- */
Real HeatTransferModel::getThermalEnergy() {
  Real Eth = 0;

  auto & fem = getFEEngine();

  for (auto && type :
       mesh.elementTypes(spatial_dimension, _not_ghost, _ek_regular)) {
    auto nb_element = mesh.getNbElement(type, _not_ghost);
    auto nb_quadrature_points = fem.getNbIntegrationPoints(type, _not_ghost);
    Array<Real> Eth_per_quad(nb_element * nb_quadrature_points, 1);

    auto & temperature_interpolated = temperature_on_qpoints(type);

    // compute the temperature on quadrature points
    this->getFEEngine().interpolateOnIntegrationPoints(
        *temperature, temperature_interpolated, 1, type);

    auto T_it = temperature_interpolated.begin();
    auto T_end = temperature_interpolated.end();
    getThermalEnergy(Eth_per_quad.begin(), T_it, T_end);

    Eth += fem.integrate(Eth_per_quad, type);
  }

  return Eth;
}

/* -------------------------------------------------------------------------- */
Real HeatTransferModel::getEnergy(const std::string & id) {
  AKANTU_DEBUG_IN();
  Real energy = 0;

  if (id == "thermal")
    energy = getThermalEnergy();

  // reduction sum over all processors
  mesh.getCommunicator().allReduce(energy, SynchronizerOperation::_sum);

  AKANTU_DEBUG_OUT();
  return energy;
}

/* -------------------------------------------------------------------------- */
Real HeatTransferModel::getEnergy(const std::string & id,
                                  const ElementType & type, UInt index) {
  AKANTU_DEBUG_IN();

  Real energy = 0.;

  if (id == "thermal")
    energy = getThermalEnergy(type, index);

  AKANTU_DEBUG_OUT();
  return energy;
}

/* -------------------------------------------------------------------------- */
/* -------------------------------------------------------------------------- */
#ifdef AKANTU_USE_IOHELPER

std::shared_ptr<dumper::Field> HeatTransferModel::createNodalFieldBool(
    const std::string & field_name, const std::string & group_name,
    __attribute__((unused)) bool padding_flag) {

  std::map<std::string, Array<bool> *> uint_nodal_fields;
  uint_nodal_fields["blocked_dofs"] = blocked_dofs;

  std::shared_ptr<dumper::Field> field;
  field = mesh.createNodalField(uint_nodal_fields[field_name], group_name);
  return field;
}

/* -------------------------------------------------------------------------- */
std::shared_ptr<dumper::Field> HeatTransferModel::createNodalFieldReal(
    const std::string & field_name, const std::string & group_name,
    __attribute__((unused)) bool padding_flag) {

  if (field_name == "capacity_lumped") {
    AKANTU_EXCEPTION(
        "Capacity lumped is a nodal field now stored in the DOF manager."
        "Therefore it cannot be used by a dumper anymore");
  }

  std::map<std::string, Array<Real> *> real_nodal_fields;
  real_nodal_fields["temperature"] = temperature;
  real_nodal_fields["temperature_rate"] = temperature_rate;
  real_nodal_fields["external_heat_rate"] = external_heat_rate;
  real_nodal_fields["internal_heat_rate"] = internal_heat_rate;
  real_nodal_fields["increment"] = increment;

  std::shared_ptr<dumper::Field> field =
      mesh.createNodalField(real_nodal_fields[field_name], group_name);

  return field;
}

/* -------------------------------------------------------------------------- */
std::shared_ptr<dumper::Field> HeatTransferModel::createElementalField(
    const std::string & field_name, const std::string & group_name,
    __attribute__((unused)) bool padding_flag,
    __attribute__((unused)) const UInt & spatial_dimension,
    const ElementKind & element_kind) {

  std::shared_ptr<dumper::Field> field;

  if (field_name == "partitions")
    field = mesh.createElementalField<UInt, dumper::ElementPartitionField>(
        mesh.getConnectivities(), group_name, this->spatial_dimension,
        element_kind);
  else if (field_name == "temperature_gradient") {
    ElementTypeMap<UInt> nb_data_per_elem =
        this->mesh.getNbDataPerElem(temperature_gradient, element_kind);

    field = mesh.createElementalField<Real, dumper::InternalMaterialField>(
        temperature_gradient, group_name, this->spatial_dimension, element_kind,
        nb_data_per_elem);
  } else if (field_name == "conductivity") {
    ElementTypeMap<UInt> nb_data_per_elem =
        this->mesh.getNbDataPerElem(conductivity_on_qpoints, element_kind);

    field = mesh.createElementalField<Real, dumper::InternalMaterialField>(
        conductivity_on_qpoints, group_name, this->spatial_dimension,
        element_kind, nb_data_per_elem);
  }

  return field;
}

/* -------------------------------------------------------------------------- */
#else
/* -------------------------------------------------------------------------- */
std::shared_ptr<dumper::Field> HeatTransferModel::createElementalField(
    __attribute__((unused)) const std::string & field_name,
    __attribute__((unused)) const std::string & group_name,
    __attribute__((unused)) bool padding_flag,
    __attribute__((unused)) const ElementKind & element_kind) {
  return nullptr;
}

/* -------------------------------------------------------------------------- */
std::shared_ptr<dumper::Field> HeatTransferModel::createNodalFieldBool(
    __attribute__((unused)) const std::string & field_name,
    __attribute__((unused)) const std::string & group_name,
    __attribute__((unused)) bool padding_flag) {
  return nullptr;
}

/* -------------------------------------------------------------------------- */
std::shared_ptr<dumper::Field> HeatTransferModel::createNodalFieldReal(
    __attribute__((unused)) const std::string & field_name,
    __attribute__((unused)) const std::string & group_name,
    __attribute__((unused)) bool padding_flag) {
  return nullptr;
}
#endif

/* -------------------------------------------------------------------------- */
void HeatTransferModel::dump(const std::string & dumper_name) {
  mesh.dump(dumper_name);
}

/* -------------------------------------------------------------------------- */
void HeatTransferModel::dump(const std::string & dumper_name, UInt step) {
  mesh.dump(dumper_name, step);
}

/* ------------------------------------------------------------------------- */
void HeatTransferModel::dump(const std::string & dumper_name, Real time,
                             UInt step) {
  mesh.dump(dumper_name, time, step);
}

/* -------------------------------------------------------------------------- */
void HeatTransferModel::dump() { mesh.dump(); }

/* -------------------------------------------------------------------------- */
void HeatTransferModel::dump(UInt step) { mesh.dump(step); }

/* -------------------------------------------------------------------------- */
void HeatTransferModel::dump(Real time, UInt step) { mesh.dump(time, step); }

/* -------------------------------------------------------------------------- */
inline UInt HeatTransferModel::getNbData(const Array<UInt> & indexes,
                                         const SynchronizationTag & tag) const {
  AKANTU_DEBUG_IN();

  UInt size = 0;
  UInt nb_nodes = indexes.size();

  switch (tag) {
  case SynchronizationTag::_htm_temperature: {
    size += nb_nodes * sizeof(Real);
    break;
  }
  default: { AKANTU_ERROR("Unknown ghost synchronization tag : " << tag); }
  }

  AKANTU_DEBUG_OUT();
  return size;
}

/* -------------------------------------------------------------------------- */
inline void HeatTransferModel::packData(CommunicationBuffer & buffer,
                                        const Array<UInt> & indexes,
                                        const SynchronizationTag & tag) const {
  AKANTU_DEBUG_IN();

  for (auto index : indexes) {
    switch (tag) {
    case SynchronizationTag::_htm_temperature: {
      buffer << (*temperature)(index);
      break;
    }
    default: { AKANTU_ERROR("Unknown ghost synchronization tag : " << tag); }
    }
  }
  AKANTU_DEBUG_OUT();
}

/* -------------------------------------------------------------------------- */
inline void HeatTransferModel::unpackData(CommunicationBuffer & buffer,
                                          const Array<UInt> & indexes,
                                          const SynchronizationTag & tag) {
  AKANTU_DEBUG_IN();

  for (auto index : indexes) {
    switch (tag) {
    case SynchronizationTag::_htm_temperature: {
      buffer >> (*temperature)(index);
      break;
    }
    default: { AKANTU_ERROR("Unknown ghost synchronization tag : " << tag); }
    }
  }

  AKANTU_DEBUG_OUT();
}

/* -------------------------------------------------------------------------- */
inline UInt HeatTransferModel::getNbData(const Array<Element> & elements,
                                         const SynchronizationTag & tag) const {
  AKANTU_DEBUG_IN();

  UInt size = 0;
  UInt nb_nodes_per_element = 0;
  Array<Element>::const_iterator<Element> it = elements.begin();
  Array<Element>::const_iterator<Element> end = elements.end();
  for (; it != end; ++it) {
    const Element & el = *it;
    nb_nodes_per_element += Mesh::getNbNodesPerElement(el.type);
  }

  switch (tag) {
  case SynchronizationTag::_htm_temperature: {
    size += nb_nodes_per_element * sizeof(Real); // temperature
    break;
  }
  case SynchronizationTag::_htm_gradient_temperature: {
    // temperature gradient
    size += getNbIntegrationPoints(elements) * spatial_dimension * sizeof(Real);
    size += nb_nodes_per_element * sizeof(Real); // nodal temperatures
    break;
  }
  default: { AKANTU_ERROR("Unknown ghost synchronization tag : " << tag); }
  }

  AKANTU_DEBUG_OUT();
  return size;
}

/* -------------------------------------------------------------------------- */
inline void HeatTransferModel::packData(CommunicationBuffer & buffer,
                                        const Array<Element> & elements,
                                        const SynchronizationTag & tag) const {
  switch (tag) {
  case SynchronizationTag::_htm_temperature: {
    packNodalDataHelper(*temperature, buffer, elements, mesh);
    break;
  }
  case SynchronizationTag::_htm_gradient_temperature: {
    packElementalDataHelper(temperature_gradient, buffer, elements, true,
                            getFEEngine());
    packNodalDataHelper(*temperature, buffer, elements, mesh);
    break;
  }
  default: { AKANTU_ERROR("Unknown ghost synchronization tag : " << tag); }
  }
}

/* -------------------------------------------------------------------------- */
inline void HeatTransferModel::unpackData(CommunicationBuffer & buffer,
                                          const Array<Element> & elements,
                                          const SynchronizationTag & tag) {
  switch (tag) {
  case SynchronizationTag::_htm_temperature: {
    unpackNodalDataHelper(*temperature, buffer, elements, mesh);
    break;
  }
  case SynchronizationTag::_htm_gradient_temperature: {
    unpackElementalDataHelper(temperature_gradient, buffer, elements, true,
                              getFEEngine());
    unpackNodalDataHelper(*temperature, buffer, elements, mesh);

    break;
  }
  default: { AKANTU_ERROR("Unknown ghost synchronization tag : " << tag); }
  }
}

/* -------------------------------------------------------------------------- */
} // namespace akantu<|MERGE_RESOLUTION|>--- conflicted
+++ resolved
@@ -604,12 +604,7 @@
 
     Real heat = 0.;
     bool is_local_node = mesh.isLocalOrMasterNode(n);
-<<<<<<< HEAD
     bool count_node = is_local_node;
-=======
-    // bool is_not_pbc_slave_node = !isPBCSlaveNode(n);
-    bool count_node = is_local_node; // && is_not_pbc_slave_node;
->>>>>>> 05ff840c
 
     for (UInt i = 0; i < heat_rate.size(); ++i) {
       if (count_node)
@@ -719,8 +714,7 @@
   std::map<std::string, Array<bool> *> uint_nodal_fields;
   uint_nodal_fields["blocked_dofs"] = blocked_dofs;
 
-  std::shared_ptr<dumper::Field> field;
-  field = mesh.createNodalField(uint_nodal_fields[field_name], group_name);
+  auto field = mesh.createNodalField(uint_nodal_fields[field_name], group_name);
   return field;
 }
 
