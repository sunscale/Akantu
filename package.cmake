--- conflicted
+++ resolved
@@ -39,12 +39,8 @@
   dumper_igfem_element_iterator.hh
   dumper_igfem_material_internal_field.hh
   dumper_igfem_quadrature_points_field.hh
-<<<<<<< HEAD
+  dumper_igfem_element_partition.hh
 
-=======
-  dumper_igfem_element_partition.hh
-  
->>>>>>> 2a1d6ff9
   igfem_helper.hh
   igfem_helper.cc
   igfem_enrichment.hh
